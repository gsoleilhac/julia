# This file is a part of Julia. License is MIT: https://julialang.org/license

module HigherOrderFns

# This module provides higher order functions specialized for sparse arrays,
# particularly map[!]/broadcast[!] for SparseVectors and SparseMatrixCSCs at present.
import Base: map, map!, broadcast, copy, copyto!

using Base: TupleLL, TupleLLEnd, front, tail, to_shape
using ..SparseArrays: SparseVector, SparseMatrixCSC, AbstractSparseVector,
                      AbstractSparseMatrix, AbstractSparseArray, indtype, nnz, nzrange
<<<<<<< HEAD
using Base.Broadcast: BroadcastStyle, Broadcasted, PromoteToSparse, Args1, Args2, flatten
=======
using Base.Broadcast: BroadcastStyle
using LinearAlgebra
>>>>>>> 625923f9

# This module is organized as follows:
# (0) Define BroadcastStyle rules and convenience types for dispatch
# (1) Define a common interface to SparseVectors and SparseMatrixCSCs sufficient for
#       map[!]/broadcast[!]'s purposes. The methods below are written against this interface.
# (2) Define entry points for map[!] (short children of _map_[not]zeropres!).
# (3) Define entry points for broadcast[!] (short children of _broadcast_[not]zeropres!).
# (4) Define _map_[not]zeropres! specialized for a single (input) sparse vector/matrix.
# (5) Define _map_[not]zeropres! specialized for a pair of (input) sparse vectors/matrices.
# (6) Define general _map_[not]zeropres! capable of handling >2 (input) sparse vectors/matrices.
# (7) Define _broadcast_[not]zeropres! specialized for a single (input) sparse vector/matrix.
# (8) Define _broadcast_[not]zeropres! specialized for a pair of (input) sparse vectors/matrices.
# (9) Define general _broadcast_[not]zeropres! capable of handling >2 (input) sparse vectors/matrices.
# (10) Define broadcast methods handling combinations of broadcast scalars and sparse vectors/matrices.
# (11) Define broadcast[!] methods handling combinations of scalars, sparse vectors/matrices,
#       structured matrices, and one- and two-dimensional Arrays.
# (12) Define map[!] methods handling combinations of sparse and structured matrices.


# (0) BroadcastStyle rules and convenience types for dispatch

SparseVecOrMat = Union{SparseVector,SparseMatrixCSC}

# broadcast container type promotion for combinations of sparse arrays and other types
struct SparseVecStyle <: Broadcast.AbstractArrayStyle{1} end
struct SparseMatStyle <: Broadcast.AbstractArrayStyle{2} end
Broadcast.BroadcastStyle(::Type{<:SparseVector}) = SparseVecStyle()
Broadcast.BroadcastStyle(::Type{<:SparseMatrixCSC}) = SparseMatStyle()
const SPVM = Union{SparseVecStyle,SparseMatStyle}

# SparseVecStyle handles 0-1 dimensions, SparseMatStyle 0-2 dimensions.
# SparseVecStyle promotes to SparseMatStyle for 2 dimensions.
# Fall back to DefaultArrayStyle for higher dimensionality.
SparseVecStyle(::Val{0}) = SparseVecStyle()
SparseVecStyle(::Val{1}) = SparseVecStyle()
SparseVecStyle(::Val{2}) = SparseMatStyle()
SparseVecStyle(::Val{N}) where N = Broadcast.DefaultArrayStyle{N}()
SparseMatStyle(::Val{0}) = SparseMatStyle()
SparseMatStyle(::Val{1}) = SparseMatStyle()
SparseMatStyle(::Val{2}) = SparseMatStyle()
SparseMatStyle(::Val{N}) where N = Broadcast.DefaultArrayStyle{N}()

Broadcast.BroadcastStyle(::SparseMatStyle, ::SparseVecStyle) = SparseMatStyle()

StructuredMatrix = Union{Diagonal,Bidiagonal,Tridiagonal,SymTridiagonal}
Broadcast.BroadcastStyle(::Type{<:StructuredMatrix}) = PromoteToSparse()

PromoteToSparse(::Val{0}) = PromoteToSparse()
PromoteToSparse(::Val{1}) = PromoteToSparse()
PromoteToSparse(::Val{2}) = PromoteToSparse()
PromoteToSparse(::Val{N}) where N = Broadcast.DefaultArrayStyle{N}()

Broadcast.BroadcastStyle(::PromoteToSparse, ::SPVM) = PromoteToSparse()

# FIXME: switch to DefaultArrayStyle once we can delete VectorStyle and MatrixStyle
BroadcastStyle(::Type{<:Base.Adjoint{T,<:Vector}}) where T = Broadcast.MatrixStyle() # Adjoint not yet defined when broadcast.jl loaded
BroadcastStyle(::Type{<:Base.Transpose{T,<:Vector}}) where T = Broadcast.MatrixStyle() # Transpose not yet defined when broadcast.jl loaded
Broadcast.BroadcastStyle(::SPVM, ::Broadcast.VectorStyle) = PromoteToSparse()
Broadcast.BroadcastStyle(::SPVM, ::Broadcast.MatrixStyle) = PromoteToSparse()
Broadcast.BroadcastStyle(::SparseVecStyle, ::Broadcast.DefaultArrayStyle{N}) where N =
    Broadcast.DefaultArrayStyle(Broadcast._max(Val(N), Val(1)))
Broadcast.BroadcastStyle(::SparseMatStyle, ::Broadcast.DefaultArrayStyle{N}) where N =
    Broadcast.DefaultArrayStyle(Broadcast._max(Val(N), Val(2)))
# end FIXME

# Tuples promote to dense
Broadcast.BroadcastStyle(::SparseVecStyle, ::Broadcast.Style{Tuple}) = Broadcast.DefaultArrayStyle{1}()
Broadcast.BroadcastStyle(::SparseMatStyle, ::Broadcast.Style{Tuple}) = Broadcast.DefaultArrayStyle{2}()
Broadcast.BroadcastStyle(::PromoteToSparse, ::Broadcast.Style{Tuple}) = Broadcast.DefaultArrayStyle{2}()

# Dispatch on broadcast operations by number of arguments
const Broadcasted0{Style<:Union{Nothing,BroadcastStyle},ElType,Axes,Indexing<:Union{Nothing,TupleLL{TupleLLEnd,TupleLLEnd}},F} =
    Broadcasted{Style,ElType,Axes,Indexing,F,TupleLL{TupleLLEnd,TupleLLEnd}}
const SpBroadcasted1{Style<:SPVM,ElType,Axes,Indexing<:Union{Nothing,TupleLL},F,Args<:TupleLL{<:SparseVecOrMat,TupleLLEnd}} =
    Broadcasted{Style,ElType,Axes,Indexing,F,Args}
const SpBroadcasted2{Style<:SPVM,ElType,Axes,Indexing<:Union{Nothing,TupleLL},F,Args<:TupleLL{<:SparseVecOrMat,TupleLL{<:SparseVecOrMat,TupleLLEnd}}} =
    Broadcasted{Style,ElType,Axes,Indexing,F,Args}

# (1) The definitions below provide a common interface to sparse vectors and matrices
# sufficient for the purposes of map[!]/broadcast[!]. This interface treats sparse vectors
# as n-by-one sparse matrices which, though technically incorrect, is how broacast[!] views
# sparse vectors in practice.
@inline numrows(A::SparseVector) = A.n
@inline numrows(A::SparseMatrixCSC) = A.m
@inline numcols(A::SparseVector) = 1
@inline numcols(A::SparseMatrixCSC) = A.n
# numrows and numcols respectively yield size(A, 1) and size(A, 2), but avoid a branch
@inline columns(A::SparseVector) = 1
@inline columns(A::SparseMatrixCSC) = 1:A.n
@inline colrange(A::SparseVector, j) = 1:length(A.nzind)
@inline colrange(A::SparseMatrixCSC, j) = nzrange(A, j)
@inline colstartind(A::SparseVector, j) = one(indtype(A))
@inline colboundind(A::SparseVector, j) = convert(indtype(A), length(A.nzind) + 1)
@inline colstartind(A::SparseMatrixCSC, j) = A.colptr[j]
@inline colboundind(A::SparseMatrixCSC, j) = A.colptr[j + 1]
@inline storedinds(A::SparseVector) = A.nzind
@inline storedinds(A::SparseMatrixCSC) = A.rowval
@inline storedvals(A::SparseVecOrMat) = A.nzval
@inline setcolptr!(A::SparseVector, j, val) = val
@inline setcolptr!(A::SparseMatrixCSC, j, val) = A.colptr[j] = val
function trimstorage!(A::SparseVecOrMat, maxstored)
    resize!(storedinds(A), maxstored)
    resize!(storedvals(A), maxstored)
    return maxstored
end
function expandstorage!(A::SparseVecOrMat, maxstored)
    length(storedinds(A)) < maxstored && resize!(storedinds(A), maxstored)
    length(storedvals(A)) < maxstored && resize!(storedvals(A), maxstored)
    return maxstored
end


# (2) map[!] entry points
map(f::Tf, A::SparseVector) where {Tf} = _noshapecheck_map(f, A)
map(f::Tf, A::SparseMatrixCSC) where {Tf} = _noshapecheck_map(f, A)
map(f::Tf, A::SparseMatrixCSC, Bs::Vararg{SparseMatrixCSC,N}) where {Tf,N} =
    (_checksameshape(A, Bs...); _noshapecheck_map(f, A, Bs...))
map(f::Tf, A::SparseVecOrMat, Bs::Vararg{SparseVecOrMat,N}) where {Tf,N} =
    (_checksameshape(A, Bs...); _noshapecheck_map(f, A, Bs...))
map!(f::Tf, C::SparseMatrixCSC, A::SparseMatrixCSC, Bs::Vararg{SparseMatrixCSC,N}) where {Tf,N} =
    (_checksameshape(C, A, Bs...); _noshapecheck_map!(f, C, A, Bs...))
map!(f::Tf, C::SparseVecOrMat, A::SparseVecOrMat, Bs::Vararg{SparseVecOrMat,N}) where {Tf,N} =
    (_checksameshape(C, A, Bs...); _noshapecheck_map!(f, C, A, Bs...))
function _noshapecheck_map!(f::Tf, C::SparseVecOrMat, A::SparseVecOrMat, Bs::Vararg{SparseVecOrMat,N}) where {Tf,N}
    fofzeros = f(_zeros_eltypes(A, Bs...)...)
    fpreszeros = _iszero(fofzeros)
    return fpreszeros ? _map_zeropres!(f, C, A, Bs...) :
                        _map_notzeropres!(f, fofzeros, C, A, Bs...)
end
function _noshapecheck_map(f::Tf, A::SparseVecOrMat, Bs::Vararg{SparseVecOrMat,N}) where {Tf,N}
    fofzeros = f(_zeros_eltypes(A, Bs...)...)
    fpreszeros = _iszero(fofzeros)
    maxnnzC = fpreszeros ? min(length(A), _sumnnzs(A, Bs...)) : length(A)
    entrytypeC = Base.Broadcast.combine_eltypes(f, A, Bs...)
    indextypeC = _promote_indtype(A, Bs...)
    C = _allocres(size(A), indextypeC, entrytypeC, maxnnzC)
    return fpreszeros ? _map_zeropres!(f, C, A, Bs...) :
                        _map_notzeropres!(f, fofzeros, C, A, Bs...)
end
# (3) broadcast[!] entry points
copy(bc::SpBroadcasted1) = _noshapecheck_map(bc.f, bc.args.head)

@inline function copyto!(C::SparseVecOrMat, bc::Broadcasted0{Nothing})
    isempty(C) && return _finishempty!(C)
    f = bc.f
    fofnoargs = f()
    if _iszero(fofnoargs) # f() is zero, so empty C
        trimstorage!(C, 0)
        _finishempty!(C)
    else # f() is nonzero, so densify C and fill with independent calls to f()
        _densestructure!(C)
        storedvals(C)[1] = fofnoargs
        broadcast!(f, view(storedvals(C), 2:length(storedvals(C))))
    end
    return C
end

function _diffshape_broadcast(f::Tf, A::SparseVecOrMat, Bs::Vararg{SparseVecOrMat,N}) where {Tf,N}
    fofzeros = f(_zeros_eltypes(A, Bs...)...)
    fpreszeros = _iszero(fofzeros)
    indextypeC = _promote_indtype(A, Bs...)
    entrytypeC = Base.Broadcast.combine_eltypes(f, A, Bs...)
    shapeC = to_shape(Base.Broadcast.combine_indices(A, Bs...))
    maxnnzC = fpreszeros ? _checked_maxnnzbcres(shapeC, A, Bs...) : _densennz(shapeC)
    C = _allocres(shapeC, indextypeC, entrytypeC, maxnnzC)
    return fpreszeros ? _broadcast_zeropres!(f, C, A, Bs...) :
                        _broadcast_notzeropres!(f, fofzeros, C, A, Bs...)
end
# helper functions for map[!]/broadcast[!] entry points (and related methods below)
@inline _sumnnzs(A) = nnz(A)
@inline _sumnnzs(A, Bs...) = nnz(A) + _sumnnzs(Bs...)
@inline _iszero(x) = x == 0
@inline _iszero(x::Number) = Base.iszero(x)
@inline _iszero(x::AbstractArray) = Base.iszero(x)
@inline _zeros_eltypes(A) = (zero(eltype(A)),)
@inline _zeros_eltypes(A, Bs...) = (zero(eltype(A)), _zeros_eltypes(Bs...)...)
@inline _promote_indtype(A) = indtype(A)
@inline _promote_indtype(A, Bs...) = promote_type(indtype(A), _promote_indtype(Bs...))
@inline _aresameshape(A) = true
@inline _aresameshape(A, B) = size(A) == size(B)
@inline _aresameshape(A, B, Cs...) = _aresameshape(A, B) ? _aresameshape(B, Cs...) : false
@inline _aresameshape(t::TupleLL{<:Any,TupleLLEnd}) = true
@inline _aresameshape(t::TupleLL{<:Any,<:TupleLL}) =
    _aresameshape(t.head, t.rest.head) ? _aresameshape(t.rest) : false
@inline _checksameshape(As...) = _aresameshape(As...) || throw(DimensionMismatch("argument shapes must match"))
@inline _all_args_isa(t::TupleLL{<:Any,TupleLLEnd}, ::Type{T}) where T = isa(t.head, T)
@inline _all_args_isa(t::TupleLL, ::Type{T}) where T = isa(t.head, T) & _all_args_isa(t.rest, T)
@inline _all_args_isa(t::TupleLL{<:Broadcasted,TupleLLEnd}, ::Type{T}) where T = _all_args_isa(t.head.args, T)
@inline _all_args_isa(t::TupleLL{<:Broadcasted}, ::Type{T}) where T = _all_args_isa(t.head.args, T) & _all_args_isa(t.rest, T)
@inline _densennz(shape::NTuple{1}) = shape[1]
@inline _densennz(shape::NTuple{2}) = shape[1] * shape[2]
_maxnnzfrom(shape::NTuple{1}, A) = nnz(A) * div(shape[1], A.n)
_maxnnzfrom(shape::NTuple{2}, A::SparseVector) = nnz(A) * div(shape[1], A.n) * shape[2]
_maxnnzfrom(shape::NTuple{2}, A::SparseMatrixCSC) = nnz(A) * div(shape[1], A.m) * div(shape[2], A.n)
@inline _maxnnzfrom_each(shape, ::Tuple{}) = ()
@inline _maxnnzfrom_each(shape, As) = (_maxnnzfrom(shape, first(As)), _maxnnzfrom_each(shape, tail(As))...)
@inline _unchecked_maxnnzbcres(shape, As::Tuple) = min(_densennz(shape), sum(_maxnnzfrom_each(shape, As)))
@inline _unchecked_maxnnzbcres(shape, As...) = _unchecked_maxnnzbcres(shape, As)
@inline _checked_maxnnzbcres(shape::NTuple{1}, As...) = shape[1] != 0 ? _unchecked_maxnnzbcres(shape, As) : 0
@inline _checked_maxnnzbcres(shape::NTuple{2}, As...) = shape[1] != 0 && shape[2] != 0 ? _unchecked_maxnnzbcres(shape, As) : 0
@inline function _allocres(shape::NTuple{1}, indextype, entrytype, maxnnz)
    storedinds = Vector{indextype}(uninitialized, maxnnz)
    storedvals = Vector{entrytype}(uninitialized, maxnnz)
    return SparseVector(shape..., storedinds, storedvals)
end
@inline function _allocres(shape::NTuple{2}, indextype, entrytype, maxnnz)
    pointers = Vector{indextype}(uninitialized, shape[2] + 1)
    storedinds = Vector{indextype}(uninitialized, maxnnz)
    storedvals = Vector{entrytype}(uninitialized, maxnnz)
    return SparseMatrixCSC(shape..., pointers, storedinds, storedvals)
end
# Ambiguity killers, TODO: nix conflicting specializations
ambiguityfunnel(f::Tf, x, y) where {Tf} = _aresameshape(x, y) ? _noshapecheck_map(f, x, y) : _diffshape_broadcast(f, x, y)
broadcast(::typeof(+), x::SparseVector, y::SparseVector) = ambiguityfunnel(+, x, y) # base/sparse/sparsevectors.jl:1266
broadcast(::typeof(-), x::SparseVector, y::SparseVector) = ambiguityfunnel(-, x, y) # base/sparse/sparsevectors.jl:1266
broadcast(::typeof(*), x::SparseVector, y::SparseVector) = ambiguityfunnel(*, x, y) # base/sparse/sparsevectors.jl:1266


# (4) _map_zeropres!/_map_notzeropres! specialized for a single sparse vector/matrix
"Stores only the nonzero entries of `map(f, Array(A))` in `C`."
function _map_zeropres!(f::Tf, C::SparseVecOrMat, A::SparseVecOrMat) where Tf
    spaceC::Int = min(length(storedinds(C)), length(storedvals(C)))
    Ck = 1
    @inbounds for j in columns(C)
        setcolptr!(C, j, Ck)
        for Ak in colrange(A, j)
            Cx = f(storedvals(A)[Ak])
            if !_iszero(Cx)
                Ck > spaceC && (spaceC = expandstorage!(C, Ck + nnz(A) - (Ak - 1)))
                storedinds(C)[Ck] = storedinds(A)[Ak]
                storedvals(C)[Ck] = Cx
                Ck += 1
            end
        end
    end
    @inbounds setcolptr!(C, numcols(C) + 1, Ck)
    trimstorage!(C, Ck - 1)
    return C
end
"""
Densifies `C`, storing `fillvalue` in place of each unstored entry in `A` and
`f(A[i])`/`f(A[i,j])` in place of each stored entry `A[i]`/`A[i,j]` in `A`.
"""
function _map_notzeropres!(f::Tf, fillvalue, C::SparseVecOrMat, A::SparseVecOrMat) where Tf
    # Build dense matrix structure in C, expanding storage if necessary
    _densestructure!(C)
    # Populate values
    fill!(storedvals(C), fillvalue)
    @inbounds for (j, jo) in zip(columns(C), _densecoloffsets(C))
        for Ak in colrange(A, j)
            Cx = f(storedvals(A)[Ak])
            Cx != fillvalue && (storedvals(C)[jo + storedinds(A)[Ak]] = Cx)
        end
    end
    # NOTE: Combining the fill! above into the loop above to avoid multiple sweeps over /
    # nonsequential access of storedvals(C) does not appear to improve performance.
    return C
end
# helper functions for these methods and some of those below
@inline _densecoloffsets(A::SparseVector) = 0
@inline _densecoloffsets(A::SparseMatrixCSC) = 0:A.m:(A.m*(A.n - 1))
function _densestructure!(A::SparseVector)
    expandstorage!(A, A.n)
    copyto!(A.nzind, 1:A.n)
    return A
end
function _densestructure!(A::SparseMatrixCSC)
    nnzA = A.m * A.n
    expandstorage!(A, nnzA)
    copyto!(A.colptr, 1:A.m:(nnzA + 1))
    for k in _densecoloffsets(A)
        copyto!(A.rowval, k + 1, 1:A.m)
    end
    return A
end


# (5) _map_zeropres!/_map_notzeropres! specialized for a pair of sparse vectors/matrices
function _map_zeropres!(f::Tf, C::SparseVecOrMat, A::SparseVecOrMat, B::SparseVecOrMat) where Tf
    spaceC::Int = min(length(storedinds(C)), length(storedvals(C)))
    rowsentinelA = convert(indtype(A), numrows(C) + 1)
    rowsentinelB = convert(indtype(B), numrows(C) + 1)
    Ck = 1
    @inbounds for j in columns(C)
        setcolptr!(C, j, Ck)
        Ak, stopAk = colstartind(A, j), colboundind(A, j)
        Bk, stopBk = colstartind(B, j), colboundind(B, j)
        Ai = Ak < stopAk ? storedinds(A)[Ak] : rowsentinelA
        Bi = Bk < stopBk ? storedinds(B)[Bk] : rowsentinelB
        while true
            if Ai == Bi
                Ai == rowsentinelA && break # column complete
                Cx, Ci::indtype(C) = f(storedvals(A)[Ak], storedvals(B)[Bk]), Ai
                Ak += oneunit(Ak); Ai = Ak < stopAk ? storedinds(A)[Ak] : rowsentinelA
                Bk += oneunit(Bk); Bi = Bk < stopBk ? storedinds(B)[Bk] : rowsentinelB
            elseif Ai < Bi
                Cx, Ci = f(storedvals(A)[Ak], zero(eltype(B))), Ai
                Ak += oneunit(Ak); Ai = Ak < stopAk ? storedinds(A)[Ak] : rowsentinelA
            else # Bi < Ai
                Cx, Ci = f(zero(eltype(A)), storedvals(B)[Bk]), Bi
                Bk += oneunit(Bk); Bi = Bk < stopBk ? storedinds(B)[Bk] : rowsentinelB
            end
            # NOTE: The ordering of the conditional chain above impacts which matrices this
            # method performs best for. In the map situation (arguments have same shape, and
            # likely same or similar stored entry pattern), the Ai == Bi and termination
            # cases are equally or more likely than the Ai < Bi and Bi < Ai cases. Hence
            # the ordering of the conditional chain above differs from that in the
            # corresponding broadcast code (below).
            if !_iszero(Cx)
                Ck > spaceC && (spaceC = expandstorage!(C, Ck + (nnz(A) - (Ak - 1)) + (nnz(B) - (Bk - 1))))
                storedinds(C)[Ck] = Ci
                storedvals(C)[Ck] = Cx
                Ck += 1
            end
        end
    end
    @inbounds setcolptr!(C, numcols(C) + 1, Ck)
    trimstorage!(C, Ck - 1)
    return C
end
function _map_notzeropres!(f::Tf, fillvalue, C::SparseVecOrMat, A::SparseVecOrMat, B::SparseVecOrMat) where Tf
    # Build dense matrix structure in C, expanding storage if necessary
    _densestructure!(C)
    # Populate values
    fill!(storedvals(C), fillvalue)
    # NOTE: Combining this fill! into the loop below to avoid multiple sweeps over /
    # nonsequential access of storedvals(C) does not appear to improve performance.
    rowsentinelA = convert(indtype(A), numrows(A) + 1)
    rowsentinelB = convert(indtype(B), numrows(B) + 1)
    @inbounds for (j, jo) in zip(columns(C), _densecoloffsets(C))
        Ak, stopAk = colstartind(A, j), colboundind(A, j)
        Bk, stopBk = colstartind(B, j), colboundind(B, j)
        Ai = Ak < stopAk ? storedinds(A)[Ak] : rowsentinelA
        Bi = Bk < stopBk ? storedinds(B)[Bk] : rowsentinelB
        while true
            if Ai == Bi
                Ai == rowsentinelA && break # column complete
                Cx, Ci::indtype(C) = f(storedvals(A)[Ak], storedvals(B)[Bk]), Ai
                Ak += oneunit(Ak); Ai = Ak < stopAk ? storedinds(A)[Ak] : rowsentinelA
                Bk += oneunit(Bk); Bi = Bk < stopBk ? storedinds(B)[Bk] : rowsentinelB
            elseif Ai < Bi
                Cx, Ci = f(storedvals(A)[Ak], zero(eltype(B))), Ai
                Ak += oneunit(Ak); Ai = Ak < stopAk ? storedinds(A)[Ak] : rowsentinelA
            else # Bi < Ai
                Cx, Ci = f(zero(eltype(A)), storedvals(B)[Bk]), Bi
                Bk += oneunit(Bk); Bi = Bk < stopBk ? storedinds(B)[Bk] : rowsentinelB
            end
            Cx != fillvalue && (storedvals(C)[jo + Ci] = Cx)
        end
    end
    return C
end


# (6) _map_zeropres!/_map_notzeropres! for more than two sparse matrices / vectors
function _map_zeropres!(f::Tf, C::SparseVecOrMat, As::Vararg{SparseVecOrMat,N}) where {Tf,N}
    spaceC::Int = min(length(storedinds(C)), length(storedvals(C)))
    rowsentinel = numrows(C) + 1
    Ck = 1
    stopks = _colstartind_all(1, As)
    @inbounds for j in columns(C)
        setcolptr!(C, j, Ck)
        ks = stopks
        stopks = _colboundind_all(j, As)
        rows = _rowforind_all(rowsentinel, ks, stopks, As)
        activerow = min(rows...)
        while activerow < rowsentinel
            vals, ks, rows = _fusedupdate_all(rowsentinel, activerow, rows, ks, stopks, As)
            Cx = f(vals...)
            if !_iszero(Cx)
                Ck > spaceC && (spaceC = expandstorage!(C, Ck + min(length(C), _sumnnzs(As...)) - (sum(ks) - N)))
                storedinds(C)[Ck] = activerow
                storedvals(C)[Ck] = Cx
                Ck += 1
            end
            activerow = min(rows...)
        end
    end
    @inbounds setcolptr!(C, numcols(C) + 1, Ck)
    trimstorage!(C, Ck - 1)
    return C
end
function _map_notzeropres!(f::Tf, fillvalue, C::SparseVecOrMat, As::Vararg{SparseVecOrMat,N}) where {Tf,N}
    # Build dense matrix structure in C, expanding storage if necessary
    _densestructure!(C)
    # Populate values
    fill!(storedvals(C), fillvalue)
    # NOTE: Combining this fill! into the loop below to avoid multiple sweeps over /
    # nonsequential access of C.nzval does not appear to improve performance.
    rowsentinel = numrows(C) + 1
    stopks = _colstartind_all(1, As)
    @inbounds for (j, jo) in zip(columns(C), _densecoloffsets(C))
        ks = stopks
        stopks = _colboundind_all(j, As)
        rows = _rowforind_all(rowsentinel, ks, stopks, As)
        activerow = min(rows...)
        while activerow < rowsentinel
            vals, ks, rows = _fusedupdate_all(rowsentinel, activerow, rows, ks, stopks, As)
            Cx = f(vals...)
            Cx != fillvalue && (storedvals(C)[jo + activerow] = Cx)
            activerow = min(rows...)
        end
    end
    return C
end

# helper methods for map/map! methods just above
@inline _colstartind(j, A) = colstartind(A, j)
@inline _colstartind_all(j, ::Tuple{}) = ()
@inline _colstartind_all(j, As) = (
    _colstartind(j, first(As)),
    _colstartind_all(j, tail(As))...)
@inline _colboundind(j, A) = colboundind(A, j)
@inline _colboundind_all(j, ::Tuple{}) = ()
@inline _colboundind_all(j, As) = (
    _colboundind(j, first(As)),
    _colboundind_all(j, tail(As))...)
@inline _rowforind(rowsentinel, k, stopk, A) =
    k < stopk ? storedinds(A)[k] : convert(indtype(A), rowsentinel)
@inline _rowforind_all(rowsentinel, ::Tuple{}, ::Tuple{}, ::Tuple{}) = ()
@inline _rowforind_all(rowsentinel, ks, stopks, As) = (
    _rowforind(rowsentinel, first(ks), first(stopks), first(As)),
    _rowforind_all(rowsentinel, tail(ks), tail(stopks), tail(As))...)

@inline function _fusedupdate(rowsentinel, activerow, row, k, stopk, A)
    # returns (val, nextk, nextrow)
    if row == activerow
        nextk = k + oneunit(k)
        (storedvals(A)[k], nextk, (nextk < stopk ? storedinds(A)[nextk] : oftype(row, rowsentinel)))
    else
        (zero(eltype(A)), k, row)
    end
end
@inline _fusedupdate_all(rowsentinel, activerow, ::Tuple{}, ::Tuple{}, ::Tuple{}, ::Tuple{}) = ((#=vals=#), (#=nextks=#), (#=nextrows=#))
@inline function _fusedupdate_all(rowsentinel, activerow, rows, ks, stopks, As)
    val, nextk, nextrow = _fusedupdate(rowsentinel, activerow, first(rows), first(ks), first(stopks), first(As))
    vals, nextks, nextrows = _fusedupdate_all(rowsentinel, activerow, tail(rows), tail(ks), tail(stopks), tail(As))
    return ((val, vals...), (nextk, nextks...), (nextrow, nextrows...))
end


# (7) _broadcast_zeropres!/_broadcast_notzeropres! specialized for a single (input) sparse vector/matrix
function _broadcast_zeropres!(f::Tf, C::SparseVecOrMat, A::SparseVecOrMat) where Tf
    isempty(C) && return _finishempty!(C)
    spaceC::Int = min(length(storedinds(C)), length(storedvals(C)))
    # C and A cannot have the same shape, as we directed that case to map in broadcast's
    # entry point; here we need efficiently handle only heterogeneous C-A combinations where
    # one or both of C and A has at least one singleton dimension.
    #
    # We first divide the cases into two groups: those in which the input argument does not
    # expand vertically, and those in which the input argument expands vertically.
    #
    # Cases without vertical expansion
    Ck = 1
    if numrows(A) == numrows(C)
        @inbounds for j in columns(C)
            setcolptr!(C, j, Ck)
            bccolrangejA = numcols(A) == 1 ? colrange(A, 1) : colrange(A, j)
            for Ak in bccolrangejA
                Cx = f(storedvals(A)[Ak])
                if !_iszero(Cx)
                    Ck > spaceC && (spaceC = expandstorage!(C, _unchecked_maxnnzbcres(size(C), A)))
                    storedinds(C)[Ck] = storedinds(A)[Ak]
                    storedvals(C)[Ck] = Cx
                    Ck += 1
                end
            end
        end
    # Cases with vertical expansion
    else # numrows(A) != numrows(C) (=> numrows(A) == 1)
        @inbounds for j in columns(C)
            setcolptr!(C, j, Ck)
            Ak, stopAk = numcols(A) == 1 ? (colstartind(A, 1), colboundind(A, 1)) : (colstartind(A, j), colboundind(A, j))
            Ax = Ak < stopAk ? storedvals(A)[Ak] : zero(eltype(A))
            fofAx = f(Ax)
            # if fofAx is zero, then either A's jth column is empty, or A's jth column
            # contains a nonzero value x but f(Ax) is nonetheless zero, so we need store
            # nothing in C's jth column. if to the contrary fofAx is nonzero, then we must
            # densely populate C's jth column with fofAx.
            if !_iszero(fofAx)
                for Ci::indtype(C) in 1:numrows(C)
                    Ck > spaceC && (spaceC = expandstorage!(C, _unchecked_maxnnzbcres(size(C), A)))
                    storedinds(C)[Ck] = Ci
                    storedvals(C)[Ck] = fofAx
                    Ck += 1
                end
            end
        end
    end
    @inbounds setcolptr!(C, numcols(C) + 1, Ck)
    trimstorage!(C, Ck - 1)
    return C
end
function _broadcast_notzeropres!(f::Tf, fillvalue, C::SparseVecOrMat, A::SparseVecOrMat) where Tf
    # For information on this code, see comments in similar code in _broadcast_zeropres! above
    # Build dense matrix structure in C, expanding storage if necessary
    _densestructure!(C)
    # Populate values
    fill!(storedvals(C), fillvalue)
    # Cases without vertical expansion
    if numrows(A) == numrows(C)
        @inbounds for (j, jo) in zip(columns(C), _densecoloffsets(C))
            bccolrangejA = numcols(A) == 1 ? colrange(A, 1) : colrange(A, j)
            for Ak in bccolrangejA
                Cx, Ci = f(storedvals(A)[Ak]), storedinds(A)[Ak]
                Cx != fillvalue && (storedvals(C)[jo + Ci] = Cx)
            end
        end
    # Cases with vertical expansion
    else # numrows(A) != numrows(C) (=> numrows(A) == 1)
        @inbounds for (j, jo) in zip(columns(C), _densecoloffsets(C))
            Ak, stopAk = numcols(A) == 1 ? (colstartind(A, 1), colboundind(A, 1)) : (colstartind(A, j), colboundind(A, j))
            Ax = Ak < stopAk ? storedvals(A)[Ak] : zero(eltype(A))
            fofAx = f(Ax)
            fofAx != fillvalue && (storedvals(C)[(jo + 1):(jo + numrows(C))] = fofAx)
        end
    end
    return C
end


# (8) _broadcast_zeropres!/_broadcast_notzeropres! specialized for a pair of (input) sparse vectors/matrices
function _broadcast_zeropres!(f::Tf, C::SparseVecOrMat, A::SparseVecOrMat, B::SparseVecOrMat) where Tf
    isempty(C) && return _finishempty!(C)
    spaceC::Int = min(length(storedinds(C)), length(storedvals(C)))
    rowsentinelA = convert(indtype(A), numrows(C) + 1)
    rowsentinelB = convert(indtype(B), numrows(C) + 1)
    # C, A, and B cannot all have the same shape, as we directed that case to map in broadcast's
    # entry point; here we need efficiently handle only heterogeneous combinations of mats/vecs
    # with no singleton dimensions, one singleton dimension, and two singleton dimensions.
    # Cases involving objects with two singleton dimensions should be rare and optimizing
    # that case complicates the code appreciably, so we largely ignore that case's
    # performance below.
    #
    # We first divide the cases into two groups: those in which neither input argument
    # expands vertically, and those in which at least one argument expands vertically.
    #
    # NOTE: Placing the loops over columns outside the conditional chain segregating
    # argument shape combinations eliminates some code replication but unfortunately
    # hurts performance appreciably in some cases.
    #
    # Cases without vertical expansion
    Ck = 1
    if numrows(A) == numrows(B) == numrows(C)
        @inbounds for j in columns(C)
            setcolptr!(C, j, Ck)
            Ak, stopAk = numcols(A) == 1 ? (colstartind(A, 1), colboundind(A, 1)) : (colstartind(A, j), colboundind(A, j))
            Bk, stopBk = numcols(B) == 1 ? (colstartind(B, 1), colboundind(B, 1)) : (colstartind(B, j), colboundind(B, j))
            # Restructuring this k/stopk code to avoid unnecessary colptr retrievals does
            # not improve performance signicantly. Leave in this less complex form.
            Ai = Ak < stopAk ? storedinds(A)[Ak] : rowsentinelA
            Bi = Bk < stopBk ? storedinds(B)[Bk] : rowsentinelB
            while true
                if Ai != Bi
                    if Ai < Bi
                        Cx, Ci = f(storedvals(A)[Ak], zero(eltype(B))), Ai
                        Ak += oneunit(Ak); Ai = Ak < stopAk ? storedinds(A)[Ak] : rowsentinelA
                    else # Ai > Bi
                        Cx, Ci = f(zero(eltype(A)), storedvals(B)[Bk]), Bi
                        Bk += oneunit(Bk); Bi = Bk < stopBk ? storedinds(B)[Bk] : rowsentinelB
                    end
                elseif #= Ai == Bi && =# Ai == rowsentinelA
                    break # column complete
                else #= Ai == Bi != rowsentinel =#
                    Cx, Ci::indtype(C) = f(storedvals(A)[Ak], storedvals(B)[Bk]), Ai
                    Ak += oneunit(Ak); Ai = Ak < stopAk ? storedinds(A)[Ak] : rowsentinelA
                    Bk += oneunit(Bk); Bi = Bk < stopBk ? storedinds(B)[Bk] : rowsentinelB
                end
                # NOTE: The ordering of the conditional chain above impacts which matrices
                # this method perform best for. In contrast to the map situation (arguments
                # have same shape, and likely same or similar stored entry pattern), where
                # the Ai == Bi and termination cases are equally or more likely than the
                # Ai < Bi and Bi < Ai cases, in the broadcast situation (arguments have
                # different shape, and likely largely disjoint expanded stored entry
                # pattern) the Ai < Bi and Bi < Ai cases are equally or more likely than the
                # Ai == Bi and termination cases. Hence the ordering of the conditional
                # chain above differs from that in the corresponding map code.
                if !_iszero(Cx)
                    Ck > spaceC && (spaceC = expandstorage!(C, _unchecked_maxnnzbcres(size(C), A, B)))
                    storedinds(C)[Ck] = Ci
                    storedvals(C)[Ck] = Cx
                    Ck += 1
                end
            end
        end
    # Cases with vertical expansion
    elseif numrows(A) == numrows(B) == 1 # && numrows(C) != 1, vertically expand both A and B
        @inbounds for j in columns(C)
            setcolptr!(C, j, Ck)
            Ak, stopAk = numcols(A) == 1 ? (colstartind(A, 1), colboundind(A, 1)) : (colstartind(A, j), colboundind(A, j))
            Bk, stopBk = numcols(B) == 1 ? (colstartind(B, 1), colboundind(B, 1)) : (colstartind(B, j), colboundind(B, j))
            Ax = Ak < stopAk ? storedvals(A)[Ak] : zero(eltype(A))
            Bx = Bk < stopBk ? storedvals(B)[Bk] : zero(eltype(B))
            Cx = f(Ax, Bx)
            if !_iszero(Cx)
                for Ci::indtype(C) in 1:numrows(C)
                    Ck > spaceC && (spaceC = expandstorage!(C, _unchecked_maxnnzbcres(size(C), A, B)))
                    storedinds(C)[Ck] = Ci
                    storedvals(C)[Ck] = Cx
                    Ck += 1
                end
            end
        end
    elseif numrows(A) == 1 # && numrows(B) == numrows(C) != 1 , vertically expand only A
        @inbounds for j in columns(C)
            setcolptr!(C, j, Ck)
            Ak, stopAk = numcols(A) == 1 ? (colstartind(A, 1), colboundind(A, 1)) : (colstartind(A, j), colboundind(A, j))
            Bk, stopBk = numcols(B) == 1 ? (colstartind(B, 1), colboundind(B, 1)) : (colstartind(B, j), colboundind(B, j))
            Ax = Ak < stopAk ? storedvals(A)[Ak] : zero(eltype(A))
            fvAzB = f(Ax, zero(eltype(B)))
            if _iszero(fvAzB)
                # either A's jth column is empty, or A's jth column contains a nonzero value
                # Ax but f(Ax, zero(eltype(B))) is nonetheless zero, so we can scan through
                # B's jth column without storing every entry in C's jth column
                while Bk < stopBk
                    Cx = f(Ax, storedvals(B)[Bk])
                    if !_iszero(Cx)
                        Ck > spaceC && (spaceC = expandstorage!(C, _unchecked_maxnnzbcres(size(C), A, B)))
                        storedinds(C)[Ck] = storedinds(B)[Bk]
                        storedvals(C)[Ck] = Cx
                        Ck += 1
                    end
                    Bk += oneunit(Bk)
                end
            else
                # A's jth column is nonempty and f(Ax, zero(eltype(B))) is not zero, so
                # we must store (likely) every entry in C's jth column
                Bi = Bk < stopBk ? storedinds(B)[Bk] : rowsentinelB
                for Ci::indtype(C) in 1:numrows(C)
                    if Bi == Ci
                        Cx = f(Ax, storedvals(B)[Bk])
                        Bk += oneunit(Bk); Bi = Bk < stopBk ? storedinds(B)[Bk] : rowsentinelB
                    else
                        Cx = fvAzB
                    end
                    if !_iszero(Cx)
                        Ck > spaceC && (spaceC = expandstorage!(C, _unchecked_maxnnzbcres(size(C), A, B)))
                        storedinds(C)[Ck] = Ci
                        storedvals(C)[Ck] = Cx
                        Ck += 1
                    end
                end
            end
        end
    else # numrows(B) == 1 && numrows(A) == numrows(C) != 1, vertically expand only B
        @inbounds for j in columns(C)
            setcolptr!(C, j, Ck)
            Ak, stopAk = numcols(A) == 1 ? (colstartind(A, 1), colboundind(A, 1)) : (colstartind(A, j), colboundind(A, j))
            Bk, stopBk = numcols(B) == 1 ? (colstartind(B, 1), colboundind(B, 1)) : (colstartind(B, j), colboundind(B, j))
            Bx = Bk < stopBk ? storedvals(B)[Bk] : zero(eltype(B))
            fzAvB = f(zero(eltype(A)), Bx)
            if _iszero(fzAvB)
                # either B's jth column is empty, or B's jth column contains a nonzero value
                # Bx but f(zero(eltype(A)), Bx) is nonetheless zero, so we can scan through
                # A's jth column without storing every entry in C's jth column
                while Ak < stopAk
                    Cx = f(storedvals(A)[Ak], Bx)
                    if !_iszero(Cx)
                        Ck > spaceC && (spaceC = expandstorage!(C, _unchecked_maxnnzbcres(size(C), A, B)))
                        storedinds(C)[Ck] = storedinds(A)[Ak]
                        storedvals(C)[Ck] = Cx
                        Ck += 1
                    end
                    Ak += oneunit(Ak)
                end
            else
                # B's jth column is nonempty and f(zero(eltype(A)), Bx) is not zero, so
                # we must store (likely) every entry in C's jth column
                Ai = Ak < stopAk ? storedinds(A)[Ak] : rowsentinelA
                for Ci::indtype(C) in 1:numrows(C)
                    if Ai == Ci
                        Cx = f(storedvals(A)[Ak], Bx)
                        Ak += oneunit(Ak); Ai = Ak < stopAk ? storedinds(A)[Ak] : rowsentinelA
                    else
                        Cx = fzAvB
                    end
                    if !_iszero(Cx)
                        Ck > spaceC && (spaceC = expandstorage!(C, _unchecked_maxnnzbcres(size(C), A, B)))
                        storedinds(C)[Ck] = Ci
                        storedvals(C)[Ck] = Cx
                        Ck += 1
                    end
                end
            end
        end
    end
    @inbounds setcolptr!(C, numcols(C) + 1, Ck)
    trimstorage!(C, Ck - 1)
    return C
end
function _broadcast_notzeropres!(f::Tf, fillvalue, C::SparseVecOrMat, A::SparseVecOrMat, B::SparseVecOrMat) where Tf
    # For information on this code, see comments in similar code in _broadcast_zeropres! above
    # Build dense matrix structure in C, expanding storage if necessary
    _densestructure!(C)
    # Populate values
    fill!(storedvals(C), fillvalue)
    rowsentinelA = convert(indtype(A), numrows(C) + 1)
    rowsentinelB = convert(indtype(B), numrows(C) + 1)
    # Cases without vertical expansion
    if numrows(A) == numrows(B) == numrows(C)
        @inbounds for (j, jo) in zip(columns(C), _densecoloffsets(C))
            Ak, stopAk = numcols(A) == 1 ? (colstartind(A, 1), colboundind(A, 1)) : (colstartind(A, j), colboundind(A, j))
            Bk, stopBk = numcols(B) == 1 ? (colstartind(B, 1), colboundind(B, 1)) : (colstartind(B, j), colboundind(B, j))
            Ai = Ak < stopAk ? storedinds(A)[Ak] : rowsentinelA
            Bi = Bk < stopBk ? storedinds(B)[Bk] : rowsentinelB
            while true
                if Ai < Bi
                    Cx, Ci = f(storedvals(A)[Ak], zero(eltype(B))), Ai
                    Ak += oneunit(Ak); Ai = Ak < stopAk ? storedinds(A)[Ak] : rowsentinelA
                elseif Ai > Bi
                    Cx, Ci = f(zero(eltype(A)), storedvals(B)[Bk]), Bi
                    Bk += oneunit(Bk); Bi = Bk < stopBk ? storedinds(B)[Bk] : rowsentinelB
                elseif #= Ai == Bi && =# Ai == rowsentinelA
                    break # column complete
                else #= Ai == Bi != rowsentinel =#
                    Cx, Ci::indtype(C) = f(storedvals(A)[Ak], storedvals(B)[Bk]), Ai
                    Ak += oneunit(Ak); Ai = Ak < stopAk ? storedinds(A)[Ak] : rowsentinelA
                    Bk += oneunit(Bk); Bi = Bk < stopBk ? storedinds(B)[Bk] : rowsentinelB
                end
                Cx != fillvalue && (storedvals(C)[jo + Ci] = Cx)
            end
        end
    # Cases with vertical expansion
    elseif numrows(A) == numrows(B) == 1 # && numrows(C) != 1, vertically expand both A and B
        @inbounds for (j, jo) in zip(columns(C), _densecoloffsets(C))
            Ak, stopAk = numcols(A) == 1 ? (colstartind(A, 1), colboundind(A, 1)) : (colstartind(A, j), colboundind(A, j))
            Bk, stopBk = numcols(B) == 1 ? (colstartind(B, 1), colboundind(B, 1)) : (colstartind(B, j), colboundind(B, j))
            Ax = Ak < stopAk ? storedvals(A)[Ak] : zero(eltype(A))
            Bx = Bk < stopBk ? storedvals(B)[Bk] : zero(eltype(B))
            Cx = f(Ax, Bx)
            if Cx != fillvalue
                for Ck::Int in (jo + 1):(jo + numrows(C))
                    storedvals(C)[Ck] = Cx
                end
            end
        end
    elseif numrows(A) == 1 # && numrows(B) == numrows(C) != 1, vertically expand only A
        @inbounds for (j, jo) in zip(columns(C), _densecoloffsets(C))
            Ak, stopAk = numcols(A) == 1 ? (colstartind(A, 1), colboundind(A, 1)) : (colstartind(A, j), colboundind(A, j))
            Bk, stopBk = numcols(B) == 1 ? (colstartind(B, 1), colboundind(B, 1)) : (colstartind(B, j), colboundind(B, j))
            Ax = Ak < stopAk ? storedvals(A)[Ak] : zero(eltype(A))
            fvAzB = f(Ax, zero(eltype(B)))
            if _iszero(fvAzB)
                while Bk < stopBk
                    Cx = f(Ax, storedvals(B)[Bk])
                    Cx != fillvalue && (storedvals(C)[jo + storedinds(B)[Bk]] = Cx)
                    Bk += oneunit(Bk)
                end
            else
                Bi = Bk < stopBk ? storedinds(B)[Bk] : rowsentinelB
                for Ci::indtype(C) in 1:numrows(C)
                    if Bi == Ci
                        Cx = f(Ax, storedvals(B)[Bk])
                        Bk += oneunit(Bk); Bi = Bk < stopBk ? storedinds(B)[Bk] : rowsentinelB
                    else
                        Cx = fvAzB
                    end
                    Cx != fillvalue && (storedvals(C)[jo + Ci] = Cx)
                end
            end
        end
    else # numrows(B) == 1 && numrows(A) == numrows(C) != 1, vertically expand only B
        @inbounds for (j, jo) in zip(columns(C), _densecoloffsets(C))
            Ak, stopAk = numcols(A) == 1 ? (colstartind(A, 1), colboundind(A, 1)) : (colstartind(A, j), colboundind(A, j))
            Bk, stopBk = numcols(B) == 1 ? (colstartind(B, 1), colboundind(B, 1)) : (colstartind(B, j), colboundind(B, j))
            Bx = Bk < stopBk ? storedvals(B)[Bk] : zero(eltype(B))
            fzAvB = f(zero(eltype(A)), Bx)
            if _iszero(fzAvB)
                while Ak < stopAk
                    Cx = f(storedvals(A)[Ak], Bx)
                    Cx != fillvalue && (storedvals(C)[jo + storedinds(A)[Ak]] = Cx)
                    Ak += oneunit(Ak)
                end
            else
                Ai = Ak < stopAk ? storedinds(A)[Ak] : rowsentinelA
                for Ci::indtype(C) in 1:numrows(C)
                    if Ai == Ci
                        Cx = f(storedvals(A)[Ak], Bx)
                        Ak += oneunit(Ak); Ai = Ak < stopAk ? storedinds(A)[Ak] : rowsentinelA
                    else
                        Cx = fzAvB
                    end
                    Cx != fillvalue && (storedvals(C)[jo + Ci] = Cx)
                end
            end
        end
    end
    return C
end
_finishempty!(C::SparseVector) = C
_finishempty!(C::SparseMatrixCSC) = (fill!(C.colptr, 1); C)


# (9) _broadcast_zeropres!/_broadcast_notzeropres! for more than two (input) sparse vectors/matrices
function _broadcast_zeropres!(f::Tf, C::SparseVecOrMat, As::Vararg{SparseVecOrMat,N}) where {Tf,N}
    isempty(C) && return _finishempty!(C)
    spaceC::Int = min(length(storedinds(C)), length(storedvals(C)))
    expandsverts = _expandsvert_all(C, As)
    expandshorzs = _expandshorz_all(C, As)
    rowsentinel = numrows(C) + 1
    Ck = 1
    @inbounds for j in columns(C)
        setcolptr!(C, j, Ck)
        ks = _startindforbccol_all(j, expandshorzs, As)
        stopks = _stopindforbccol_all(j, expandshorzs, As)
        # Neither fusing ks and stopks construction, nor restructuring them to avoid repeated
        # colptr lookups, improves performance significantly. So keep the less complex approach here.
        isemptys = _isemptycol_all(ks, stopks)
        defargs = _defargforcol_all(j, isemptys, expandsverts, ks, As)
        rows = _initrowforcol_all(j, rowsentinel, isemptys, expandsverts, ks, As)
        defaultCx = f(defargs...)
        activerow = min(rows...)
        if _iszero(defaultCx) # zero-preserving column scan
            while activerow < rowsentinel
                args, ks, rows = _fusedupdatebc_all(rowsentinel, activerow, rows, defargs, ks, stopks, As)
                Cx = f(args...)
                if !_iszero(Cx)
                    Ck > spaceC && (spaceC = expandstorage!(C, _unchecked_maxnnzbcres(size(C), As)))
                    storedinds(C)[Ck] = activerow
                    storedvals(C)[Ck] = Cx
                    Ck += 1
                end
                activerow = min(rows...)
            end
        else # zero-non-preserving column scan
            for Ci in 1:numrows(C)
                if Ci == activerow
                    args, ks, rows = _fusedupdatebc_all(rowsentinel, activerow, rows, defargs, ks, stopks, As)
                    Cx = f(args...)
                    activerow = min(rows...)
                else
                    Cx = defaultCx
                end
                if !_iszero(Cx)
                    Ck > spaceC && (spaceC = expandstorage!(C, _unchecked_maxnnzbcres(size(C), As)))
                    storedinds(C)[Ck] = Ci
                    storedvals(C)[Ck] = Cx
                    Ck += 1
                end
            end
        end
    end
    @inbounds setcolptr!(C, numcols(C) + 1, Ck)
    trimstorage!(C, Ck - 1)
    return C
end
function _broadcast_notzeropres!(f::Tf, fillvalue, C::SparseVecOrMat, As::Vararg{SparseVecOrMat,N}) where {Tf,N}
    isempty(C) && return _finishempty!(C)
    # Build dense matrix structure in C, expanding storage if necessary
    _densestructure!(C)
    # Populate values
    fill!(storedvals(C), fillvalue)
    expandsverts = _expandsvert_all(C, As)
    expandshorzs = _expandshorz_all(C, As)
    rowsentinel = numrows(C) + 1
    @inbounds for (j, jo) in zip(columns(C), _densecoloffsets(C))
        ks = _startindforbccol_all(j, expandshorzs, As)
        stopks = _stopindforbccol_all(j, expandshorzs, As)
        # Neither fusing ks and stopks construction, nor restructuring them to avoid repeated
        # colptr lookups, improves performance significantly. So keep the less complex approach here.
        isemptys = _isemptycol_all(ks, stopks)
        defargs = _defargforcol_all(j, isemptys, expandsverts, ks, As)
        rows = _initrowforcol_all(j, rowsentinel, isemptys, expandsverts, ks, As)
        defaultCx = f(defargs...)
        activerow = min(rows...)
        if defaultCx == fillvalue # fillvalue-preserving column scan
            while activerow < rowsentinel
                args, ks, rows = _fusedupdatebc_all(rowsentinel, activerow, rows, defargs, ks, stopks, As)
                Cx = f(args...)
                Cx != fillvalue && (storedvals(C)[jo + activerow] = Cx)
                activerow = min(rows...)
            end
        else # fillvalue-non-preserving column scan
            for Ci in 1:numrows(C)
                if Ci == activerow
                    args, ks, rows = _fusedupdatebc_all(rowsentinel, activerow, rows, defargs, ks, stopks, As)
                    Cx = f(args...)
                    activerow = min(rows...)
                else
                    Cx = defaultCx
                end
                Cx != fillvalue && (storedvals(C)[jo + Ci] = Cx)
            end
        end
    end
    return C
end

# helper method for broadcast/broadcast! methods just above
@inline _expandsvert(C, A) = numrows(A) != numrows(C)
@inline _expandsvert_all(C, ::Tuple{}) = ()
@inline _expandsvert_all(C, As) = (_expandsvert(C, first(As)), _expandsvert_all(C, tail(As))...)
@inline _expandshorz(C, A) = numcols(A) != numcols(C)
@inline _expandshorz_all(C, ::Tuple{}) = ()
@inline _expandshorz_all(C, As) = (_expandshorz(C, first(As)), _expandshorz_all(C, tail(As))...)
@inline _startindforbccol(j, expandshorz, A) = expandshorz ? colstartind(A, 1) : colstartind(A, j)
@inline _startindforbccol_all(j, ::Tuple{}, ::Tuple{}) = ()
@inline _startindforbccol_all(j, expandshorzs, As) = (
    _startindforbccol(j, first(expandshorzs), first(As)),
    _startindforbccol_all(j, tail(expandshorzs), tail(As))...)
@inline _stopindforbccol(j, expandshorz, A) = expandshorz ? colboundind(A, 1) : colboundind(A, j)
@inline _stopindforbccol_all(j, ::Tuple{}, ::Tuple{}) = ()
@inline _stopindforbccol_all(j, expandshorzs, As) = (
    _stopindforbccol(j, first(expandshorzs), first(As)),
    _stopindforbccol_all(j, tail(expandshorzs), tail(As))...)
@inline _isemptycol(k, stopk) = k == stopk
@inline _isemptycol_all(::Tuple{}, ::Tuple{}) = ()
@inline _isemptycol_all(ks, stopks) = (
    _isemptycol(first(ks), first(stopks)),
    _isemptycol_all(tail(ks), tail(stopks))...)
@inline _initrowforcol(j, rowsentinel, isempty, expandsvert, k, A) =
    expandsvert || isempty ? convert(indtype(A), rowsentinel) : storedinds(A)[k]
@inline _initrowforcol_all(j, rowsentinel, ::Tuple{}, ::Tuple{}, ::Tuple{}, ::Tuple{}) = ()
@inline _initrowforcol_all(j, rowsentinel, isemptys, expandsverts, ks, As) = (
    _initrowforcol(j, rowsentinel, first(isemptys), first(expandsverts), first(ks), first(As)),
    _initrowforcol_all(j, rowsentinel, tail(isemptys), tail(expandsverts), tail(ks), tail(As))...)
@inline _defargforcol(j, isempty, expandsvert, k, A) =
    expandsvert && !isempty ? storedvals(A)[k] : zero(eltype(A))
@inline _defargforcol_all(j, ::Tuple{}, ::Tuple{}, ::Tuple{}, ::Tuple{}) = ()
@inline _defargforcol_all(j, isemptys, expandsverts, ks, As) = (
    _defargforcol(j, first(isemptys), first(expandsverts), first(ks), first(As)),
    _defargforcol_all(j, tail(isemptys), tail(expandsverts), tail(ks), tail(As))...)
@inline function _fusedupdatebc(rowsentinel, activerow, row, defarg, k, stopk, A)
    # returns (val, nextk, nextrow)
    if row == activerow
        nextk = k + oneunit(k)
        (storedvals(A)[k], nextk, (nextk < stopk ? storedinds(A)[nextk] : oftype(row, rowsentinel)))
    else
        (defarg, k, row)
    end
end
@inline _fusedupdatebc_all(rowsent, activerow, ::Tuple{}, ::Tuple{}, ::Tuple{}, ::Tuple{}, ::Tuple{}) = ((#=vals=#), (#=nextks=#), (#=nextrows=#))
@inline function _fusedupdatebc_all(rowsentinel, activerow, rows, defargs, ks, stopks, As)
    val, nextk, nextrow = _fusedupdatebc(rowsentinel, activerow, first(rows), first(defargs), first(ks), first(stopks), first(As))
    vals, nextks, nextrows = _fusedupdatebc_all(rowsentinel, activerow, tail(rows), tail(defargs), tail(ks), tail(stopks), tail(As))
    return ((val, vals...), (nextk, nextks...), (nextrow, nextrows...))
end


# (10) broadcast over combinations of broadcast scalars and sparse vectors/matrices

# broadcast entry points for combinations of sparse arrays and other (scalar) types
@inline copy(bc::Broadcasted{<:SPVM}) = _copy(bc.args, bc)

function _copy(::Args2{Type{T},S}, bc::Broadcasted{<:SPVM}) where {T,S<:SparseVecOrMat}
    BC = Broadcasted{typeof(BroadcastStyle(typeof(bc))),eltype(bc)}
    copy(BC(x->bc.f(bc.args.head, x), bc.args.rest, bc.axes, bc.indexing))
end

function _copy(::Any, bc::Broadcasted{<:SPVM})
    bcf = flatten(bc)
    _all_args_isa(bcf.args, SparseVector) && return _shapecheckbc(bcf)
    _all_args_isa(bcf.args, SparseMatrixCSC) && return _shapecheckbc(bcf)
    args = Tuple(bcf.args)
    _all_args_isa(bcf.args, SparseVecOrMat) && return _diffshape_broadcast(bcf.f, args...)
    parevalf, passedargstup = capturescalars(bcf.f, args)
    return broadcast(parevalf, passedargstup...)
end

function _shapecheckbc(bc::Broadcasted)
    args = Tuple(bc.args)
    _aresameshape(bc.args) ? _noshapecheck_map(bc.f, args...) : _diffshape_broadcast(bc.f, args...)
end

function copyto!(dest::SparseVecOrMat, bc::Broadcasted{<:SPVM})
    if bc.f === identity && bc isa SpBroadcasted1 && Base.axes(dest) == (A = bc.args.head; Base.axes(A))
        return copyto!(dest, A)
    end
    bcf = flatten(bc)
    As = Tuple(bcf.args)
    if _all_args_isa(bcf.args, SparseVecOrMat)
        _aresameshape(dest, As...) && return _noshapecheck_map!(bcf.f, dest, As...)
        Base.Broadcast.check_broadcast_indices(axes(dest), As...)
        fofzeros = bcf.f(_zeros_eltypes(As...)...)
        fpreszeros = _iszero(fofzeros)
        fpreszeros ? _broadcast_zeropres!(bcf.f, dest, As...) :
                     _broadcast_notzeropres!(bcf.f, fofzeros, dest, As...)
    else
        # As contains nothing but SparseVecOrMat and scalars
        # See below for capturescalars
        parevalf, passedsrcargstup = capturescalars(bcf.f, As)
        broadcast!(parevalf, dest, passedsrcargstup...)
    end
    return dest
end

# capturescalars takes a function (f) and a tuple of mixed sparse vectors/matrices and
# broadcast scalar arguments (mixedargs), and returns a function (parevalf, i.e. partially
# evaluated f) and a reduced argument tuple (passedargstup) containing only the sparse
# vectors/matrices in mixedargs in their orginal order, and such that the result of
# broadcast(parevalf, passedargstup...) is broadcast(f, mixedargs...)
@inline function capturescalars(f, mixedargs)
    let (passedsrcargstup, makeargs) = _capturescalars(mixedargs...)
        parevalf = (passed...) -> f(makeargs(passed...)...)
        return (parevalf, passedsrcargstup)
    end
end

nonscalararg(::SparseVecOrMat) = true
nonscalararg(::Any) = false

@inline function _capturescalars()
    return (), () -> ()
end
@inline function _capturescalars(arg, mixedargs...)
    let (rest, f) = _capturescalars(mixedargs...)
        if nonscalararg(arg)
            return (arg, rest...), (head, tail...) -> (head, f(tail...)...) # pass-through to broadcast
        else
            return rest, (tail...) -> (arg, f(tail...)...) # add back scalararg after (in makeargs)
        end
    end
end
@inline function _capturescalars(arg) # this definition is just an optimization (to bottom out the recursion slightly sooner)
    if nonscalararg(arg)
        return (arg,), (head,) -> (head,) # pass-through
    else
        return (), () -> (arg,) # add scalararg
    end
end

# NOTE: The following two method definitions work around #19096.
broadcast(f::Tf, ::Type{T}, A::SparseMatrixCSC) where {Tf,T} = broadcast(y -> f(T, y), A)
broadcast(f::Tf, A::SparseMatrixCSC, ::Type{T}) where {Tf,T} = broadcast(x -> f(x, T), A)


# (11) broadcast[!] over combinations of scalars, sparse vectors/matrices, structured matrices,
# and one- and two-dimensional Arrays (via promotion of structured matrices and Arrays)
#
# for combinations involving only scalars, sparse arrays, structured matrices, and dense
# vectors/matrices, promote all structured matrices and dense vectors/matrices to sparse
# and rebroadcast. otherwise, divert to generic AbstractArray broadcast code.

<<<<<<< HEAD
function copy(bc::Broadcasted{PromoteToSparse})
    if bc.args isa Args1{<:StructuredMatrix} || bc.args isa Args2{<:Type,<:StructuredMatrix}
        if _iszero(fzero(bc.f, bc.args))
            T = Broadcast.combine_eltypes(bc.f, bc.args)
            M = get_matrix(bc.args)
            dest = similar(M, T)
            return copyto!(dest, bc)
        end
=======
struct PromoteToSparse <: Broadcast.AbstractArrayStyle{2} end
StructuredMatrix = Union{Diagonal,Bidiagonal,Tridiagonal,SymTridiagonal}
Broadcast.BroadcastStyle(::Type{<:StructuredMatrix}) = PromoteToSparse()

PromoteToSparse(::Val{0}) = PromoteToSparse()
PromoteToSparse(::Val{1}) = PromoteToSparse()
PromoteToSparse(::Val{2}) = PromoteToSparse()
PromoteToSparse(::Val{N}) where N = Broadcast.DefaultArrayStyle{N}()

Broadcast.BroadcastStyle(::PromoteToSparse, ::SPVM) = PromoteToSparse()
Broadcast.BroadcastStyle(::PromoteToSparse, ::Broadcast.Style{Tuple}) = Broadcast.DefaultArrayStyle{2}()

# FIXME: switch to DefaultArrayStyle once we can delete VectorStyle and MatrixStyle
# Broadcast.BroadcastStyle(::SPVM, ::Broadcast.DefaultArrayStyle{0}) = PromoteToSparse()
# Broadcast.BroadcastStyle(::SPVM, ::Broadcast.DefaultArrayStyle{1}) = PromoteToSparse()
# Broadcast.BroadcastStyle(::SPVM, ::Broadcast.DefaultArrayStyle{2}) = PromoteToSparse()
BroadcastStyle(::Type{<:Adjoint{T,<:Vector}}) where T = Broadcast.MatrixStyle() # Adjoint not yet defined when broadcast.jl loaded
BroadcastStyle(::Type{<:Transpose{T,<:Vector}}) where T = Broadcast.MatrixStyle() # Transpose not yet defined when broadcast.jl loaded
Broadcast.BroadcastStyle(::SPVM, ::Broadcast.VectorStyle) = PromoteToSparse()
Broadcast.BroadcastStyle(::SPVM, ::Broadcast.MatrixStyle) = PromoteToSparse()
Broadcast.BroadcastStyle(::SparseVecStyle, ::Broadcast.DefaultArrayStyle{N}) where N =
    Broadcast.DefaultArrayStyle(Broadcast._max(Val(N), Val(1)))
Broadcast.BroadcastStyle(::SparseMatStyle, ::Broadcast.DefaultArrayStyle{N}) where N =
    Broadcast.DefaultArrayStyle(Broadcast._max(Val(N), Val(2)))
# end FIXME

broadcast(f, ::PromoteToSparse, ::Nothing, ::Nothing, As::Vararg{Any,N}) where {N} =
    broadcast(f, map(_sparsifystructured, As)...)

# For broadcast! with ::Any inputs, we need a layer of indirection to determine whether
# the inputs can be promoted to SparseVecOrMat. If it's just SparseVecOrMat and scalars,
# we can handle it here, otherwise see below for the promotion machinery.
function broadcast!(f::Tf, dest::SparseVecOrMat, ::SPVM, A::SparseVecOrMat, Bs::Vararg{SparseVecOrMat,N}) where {Tf,N}
    if f isa typeof(identity) && N == 0 && Base.axes(dest) == Base.axes(A)
        return copyto!(dest, A)
>>>>>>> 625923f9
    end
    bcf = flatten(bc)
    As = Tuple(bcf.args)
    broadcast(bcf.f, map(_sparsifystructured, As)...)
end
get_matrix(args::Args1{<:StructuredMatrix}) = args.head
get_matrix(args::Args2{<:Type,<:StructuredMatrix}) = args.rest.head
fzero(f::Tf, args::Args1{<:StructuredMatrix}) where Tf = f(zero(eltype(get_matrix(args))))
fzero(f::Tf, args::Args2{<:Type, <:StructuredMatrix}) where Tf = f(args.head, zero(eltype(get_matrix(args))))

function copyto!(dest::SparseVecOrMat, bc::Broadcasted{PromoteToSparse})
    bcf = flatten(bc)
    As = Tuple(bcf.args)
    broadcast!(bcf.f, dest, map(_sparsifystructured, As)...)
end

_sparsifystructured(M::AbstractMatrix) = SparseMatrixCSC(M)
_sparsifystructured(V::AbstractVector) = SparseVector(V)
_sparsifystructured(P::AbstractArray{<:Any,0}) = SparseVector(reshape(P, 1))
_sparsifystructured(M::AbstractSparseMatrix) = SparseMatrixCSC(M)
_sparsifystructured(V::AbstractSparseVector) = SparseVector(V)
_sparsifystructured(S::SparseVecOrMat) = S
_sparsifystructured(x) = x


# (12) map[!] over combinations of sparse and structured matrices
SparseOrStructuredMatrix = Union{SparseMatrixCSC,StructuredMatrix}
map(f::Tf, A::StructuredMatrix) where {Tf} = _noshapecheck_map(f, _sparsifystructured(A))
map(f::Tf, A::SparseOrStructuredMatrix, Bs::Vararg{SparseOrStructuredMatrix,N}) where {Tf,N} =
    (_checksameshape(A, Bs...); _noshapecheck_map(f, _sparsifystructured(A), map(_sparsifystructured, Bs)...))
map!(f::Tf, C::SparseMatrixCSC, A::SparseOrStructuredMatrix, Bs::Vararg{SparseOrStructuredMatrix,N}) where {Tf,N} =
    (_checksameshape(C, A, Bs...); _noshapecheck_map!(f, C, _sparsifystructured(A), map(_sparsifystructured, Bs)...))

end<|MERGE_RESOLUTION|>--- conflicted
+++ resolved
@@ -9,12 +9,8 @@
 using Base: TupleLL, TupleLLEnd, front, tail, to_shape
 using ..SparseArrays: SparseVector, SparseMatrixCSC, AbstractSparseVector,
                       AbstractSparseMatrix, AbstractSparseArray, indtype, nnz, nzrange
-<<<<<<< HEAD
 using Base.Broadcast: BroadcastStyle, Broadcasted, PromoteToSparse, Args1, Args2, flatten
-=======
-using Base.Broadcast: BroadcastStyle
 using LinearAlgebra
->>>>>>> 625923f9
 
 # This module is organized as follows:
 # (0) Define BroadcastStyle rules and convenience types for dispatch
@@ -1048,7 +1044,6 @@
 # vectors/matrices, promote all structured matrices and dense vectors/matrices to sparse
 # and rebroadcast. otherwise, divert to generic AbstractArray broadcast code.
 
-<<<<<<< HEAD
 function copy(bc::Broadcasted{PromoteToSparse})
     if bc.args isa Args1{<:StructuredMatrix} || bc.args isa Args2{<:Type,<:StructuredMatrix}
         if _iszero(fzero(bc.f, bc.args))
@@ -1057,43 +1052,6 @@
             dest = similar(M, T)
             return copyto!(dest, bc)
         end
-=======
-struct PromoteToSparse <: Broadcast.AbstractArrayStyle{2} end
-StructuredMatrix = Union{Diagonal,Bidiagonal,Tridiagonal,SymTridiagonal}
-Broadcast.BroadcastStyle(::Type{<:StructuredMatrix}) = PromoteToSparse()
-
-PromoteToSparse(::Val{0}) = PromoteToSparse()
-PromoteToSparse(::Val{1}) = PromoteToSparse()
-PromoteToSparse(::Val{2}) = PromoteToSparse()
-PromoteToSparse(::Val{N}) where N = Broadcast.DefaultArrayStyle{N}()
-
-Broadcast.BroadcastStyle(::PromoteToSparse, ::SPVM) = PromoteToSparse()
-Broadcast.BroadcastStyle(::PromoteToSparse, ::Broadcast.Style{Tuple}) = Broadcast.DefaultArrayStyle{2}()
-
-# FIXME: switch to DefaultArrayStyle once we can delete VectorStyle and MatrixStyle
-# Broadcast.BroadcastStyle(::SPVM, ::Broadcast.DefaultArrayStyle{0}) = PromoteToSparse()
-# Broadcast.BroadcastStyle(::SPVM, ::Broadcast.DefaultArrayStyle{1}) = PromoteToSparse()
-# Broadcast.BroadcastStyle(::SPVM, ::Broadcast.DefaultArrayStyle{2}) = PromoteToSparse()
-BroadcastStyle(::Type{<:Adjoint{T,<:Vector}}) where T = Broadcast.MatrixStyle() # Adjoint not yet defined when broadcast.jl loaded
-BroadcastStyle(::Type{<:Transpose{T,<:Vector}}) where T = Broadcast.MatrixStyle() # Transpose not yet defined when broadcast.jl loaded
-Broadcast.BroadcastStyle(::SPVM, ::Broadcast.VectorStyle) = PromoteToSparse()
-Broadcast.BroadcastStyle(::SPVM, ::Broadcast.MatrixStyle) = PromoteToSparse()
-Broadcast.BroadcastStyle(::SparseVecStyle, ::Broadcast.DefaultArrayStyle{N}) where N =
-    Broadcast.DefaultArrayStyle(Broadcast._max(Val(N), Val(1)))
-Broadcast.BroadcastStyle(::SparseMatStyle, ::Broadcast.DefaultArrayStyle{N}) where N =
-    Broadcast.DefaultArrayStyle(Broadcast._max(Val(N), Val(2)))
-# end FIXME
-
-broadcast(f, ::PromoteToSparse, ::Nothing, ::Nothing, As::Vararg{Any,N}) where {N} =
-    broadcast(f, map(_sparsifystructured, As)...)
-
-# For broadcast! with ::Any inputs, we need a layer of indirection to determine whether
-# the inputs can be promoted to SparseVecOrMat. If it's just SparseVecOrMat and scalars,
-# we can handle it here, otherwise see below for the promotion machinery.
-function broadcast!(f::Tf, dest::SparseVecOrMat, ::SPVM, A::SparseVecOrMat, Bs::Vararg{SparseVecOrMat,N}) where {Tf,N}
-    if f isa typeof(identity) && N == 0 && Base.axes(dest) == Base.axes(A)
-        return copyto!(dest, A)
->>>>>>> 625923f9
     end
     bcf = flatten(bc)
     As = Tuple(bcf.args)
