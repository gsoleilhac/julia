--- conflicted
+++ resolved
@@ -30,15 +30,9 @@
         "euler", "show", "lineedit", "replcompletions", "repl",
         "replutil", "sets", "test", "goto", "llvmcall", "grisu",
         "nullable", "meta", "profile", "libgit2", "docs", "markdown",
-<<<<<<< HEAD
-        "threads", "base64", "serialize", "functors", "misc", "enums",
-        "cmdlineargs", "i18n", "workspace", "libdl", "int", "intset",
-        "floatfuncs", "compile"
-=======
-        "base64", "serialize", "functors", "misc",
+        "base64", "serialize", "functors", "misc", "threads",
         "enums", "cmdlineargs", "i18n", "workspace", "libdl", "int",
         "intset", "floatfuncs", "compile", "parallel"
->>>>>>> bdb4f994
     ]
 
     if Base.USE_GPL_LIBS
