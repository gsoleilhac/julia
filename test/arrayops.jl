# This file is a part of Julia. License is MIT: http://julialang.org/license

#Array test

## basics

@test length([1, 2, 3]) == 3
@test countnz([1, 2, 3]) == 3

let a = ones(4), b = a+a, c = a-a
    @test b[1] === 2. && b[2] === 2. && b[3] === 2. && b[4] === 2.
    @test c[1] === 0. && c[2] === 0. && c[3] === 0. && c[4] === 0.
end

@test length((1,)) == 1
@test length((1,2)) == 2

@test isequal(1.+[1,2,3], [2,3,4])
@test isequal([1,2,3].+1, [2,3,4])
@test isequal(1.-[1,2,3], [0,-1,-2])
@test isequal([1,2,3].-1, [0,1,2])

@test isequal(5*[1,2,3], [5,10,15])
@test isequal([1,2,3]*5, [5,10,15])
@test isequal(1./[1,2,5], [1.0,0.5,0.2])
@test isequal([1,2,3]/5, [0.2,0.4,0.6])

@test isequal(2.%[1,2,3], [0,0,2])
@test isequal([1,2,3].%2, [1,0,1])
@test isequal(2.÷[1,2,3], [2,1,0])
@test isequal([1,2,3].÷2, [0,1,1])
@test isequal(-2.%[1,2,3], [0,0,-2])
@test isequal([-1,-2,-3].%2, [-1,0,-1])
@test isequal(-2.÷[1,2,3], [-2,-1,0])
@test isequal([-1,-2,-3].÷2, [0,-1,-1])

@test isequal(1.<<[1,2,5], [2,4,32])
@test isequal(128.>>[1,2,5], [64,32,4])
@test isequal(2.>>1, 1)
@test isequal(1.<<1, 2)
@test isequal([1,2,5].<<[1,2,5], [2,8,160])
@test isequal([10,20,50].>>[1,2,5], [5,5,1])


a = ones(2,2)
a[1,1] = 1
a[1,2] = 2
a[2,1] = 3
a[2,2] = 4
b = a'
@test a[1,1] == 1. && a[1,2] == 2. && a[2,1] == 3. && a[2,2] == 4.
@test b[1,1] == 1. && b[2,1] == 2. && b[1,2] == 3. && b[2,2] == 4.
a[[1 2 3 4]] = 0
@test a == zeros(2,2)
a[[1 2], [1 2]] = 1
@test a == ones(2,2)
a[[1 2], 1] = 0
@test a[1,1] == 0. && a[1,2] == 1. && a[2,1] == 0. && a[2,2] == 1.
a[:, [1 2]] = 2
@test a == 2ones(2,2)

a = Array(Float64, 2, 2, 2, 2, 2)
a[1,1,1,1,1] = 10
a[1,2,1,1,2] = 20
a[1,1,2,2,1] = 30

@test a[1,1,1,1,1] == 10
@test a[1,2,1,1,2] == 20
@test a[1,1,2,2,1] == 30

b = reshape(a, (32,))
@test b[1]  == 10
@test b[19] == 20
@test b[13] == 30
@test_throws DimensionMismatch reshape(b,(5,7))
@test_throws DimensionMismatch reshape(b,(35,))
@test_throws DimensionMismatch reinterpret(Int, b, (35,))
@test_throws ArgumentError reinterpret(Any, b, (32,))
@test_throws DimensionMismatch reinterpret(Complex128, b, (32,))
c = ["hello", "world"]
@test_throws ArgumentError reinterpret(Float32, c, (2,))
a = Vector(ones(5))
@test_throws ArgumentError resize!(a, -2)

b = rand(32)
a = reshape(b, (2, 2, 2, 2, 2))
@test ndims(a) == 5
@test a[2,1,2,2,1] == b[14]
@test a[2,2,2,2,2] == b[end]

a = collect(reshape(1:5, 1, 5))
# reshaping linearfast SubArrays
s = sub(a, :, 2:4)
r = reshape(s, (length(s),))
@test length(r) == 3
@test r[1] == 2
@test r[3,1] == 4
@test r[Base.ReshapedIndex(CartesianIndex((1,2)))] == 3
@test parent(reshape(r, (1,3))) === r.parent === s
@test parentindexes(r) == (1:1, 1:3)
@test reshape(r, (3,)) === r
@test convert(Array{Int,1}, r) == [2,3,4]
@test_throws MethodError convert(Array{Int,2}, r)
@test convert(Array{Int}, r) == [2,3,4]
@test Base.unsafe_convert(Ptr{Int}, r) == Base.unsafe_convert(Ptr{Int}, s)

# reshaping linearslow SubArrays
s = sub(a, :, [2,3,5])
r = reshape(s, length(s))
@test length(r) == 3
@test r[1] == 2
@test r[3,1] == 5
@test r[Base.ReshapedIndex(CartesianIndex((1,2)))] == 3
@test parent(reshape(r, (1,3))) === r.parent === s
@test parentindexes(r) == (1:1, 1:3)
@test reshape(r, (3,)) === r
@test convert(Array{Int,1}, r) == [2,3,5]
@test_throws MethodError convert(Array{Int,2}, r)
@test convert(Array{Int}, r) == [2,3,5]
@test_throws ErrorException Base.unsafe_convert(Ptr{Int}, r)
r[2] = -1
@test a[3] == -1
a = zeros(0, 5)  # an empty linearslow array
s = sub(a, :, [2,3,5])
@test length(reshape(s, length(s))) == 0

@test reshape(1:5, (5,)) === 1:5
@test reshape(1:5, 5) === 1:5

# setindex! on a reshaped range
a = reshape(1:20, 5, 4)
for idx in ((3,), (2,2), (Base.ReshapedIndex(1),))
    try
        a[idx...] = 7
        error("wrong error")
    catch err
        @test err.msg == "indexed assignment fails for a reshaped range; consider calling collect"
    end
end

# operations with LinearFast ReshapedArray
b = collect(1:12)
a = Base.ReshapedArray(b, (4,3), ())
@test a[3,2] == 7
@test a[6] == 6
a[3,2] = -2
a[6] = -3
a[Base.ReshapedIndex(5)] = -4
@test b[5] == -4
@test b[6] == -3
@test b[7] == -2
b = reinterpret(Int, a, (3,4))
b[1] = -1
@test vec(b) == vec(a)

a = rand(1, 1, 8, 8, 1)
@test @inferred(squeeze(a, 1)) == @inferred(squeeze(a, (1,))) == reshape(a, (1, 8, 8, 1))
@test @inferred(squeeze(a, (1, 5))) == squeeze(a, (5, 1)) == reshape(a, (1, 8, 8))
@test @inferred(squeeze(a, (1, 2, 5))) == squeeze(a, (5, 2, 1)) == reshape(a, (8, 8))
@test_throws ArgumentError squeeze(a, 0)
@test_throws ArgumentError squeeze(a, (1, 1))
@test_throws ArgumentError squeeze(a, (1, 2, 1))
@test_throws ArgumentError squeeze(a, (1, 1, 2))
@test_throws ArgumentError squeeze(a, 3)
@test_throws ArgumentError squeeze(a, 4)
@test_throws ArgumentError squeeze(a, 6)

sz = (5,8,7)
A = reshape(1:prod(sz),sz...)
@test A[2:6] == [2:6;]
@test A[1:3,2,2:4] == cat(2,46:48,86:88,126:128)
@test A[:,7:-3:1,5] == [191 176 161; 192 177 162; 193 178 163; 194 179 164; 195 180 165]
@test A[:,3:9] == reshape(11:45,5,7)
rng = (2,2:3,2:2:5)
tmp = zeros(Int,map(maximum,rng)...)
tmp[rng...] = A[rng...]
@test  tmp == cat(3,zeros(Int,2,3),[0 0 0; 0 47 52],zeros(Int,2,3),[0 0 0; 0 127 132])

@test cat([1,2],1,2,3.,4.,5.) == diagm([1,2,3.,4.,5.])
blk = [1 2;3 4]
tmp = cat([1,3],blk,blk)
@test tmp[1:2,1:2,1] == blk
@test tmp[1:2,1:2,2] == zero(blk)
@test tmp[3:4,1:2,1] == zero(blk)
@test tmp[3:4,1:2,2] == blk

x = rand(2,2)
b = x[1,:]
@test isequal(size(b), (2,))
b = x[:,1]
@test isequal(size(b), (2,))

x = rand(5,5)
b = x[2:3,2]
@test b[1] == x[2,2] && b[2] == x[3,2]

B = zeros(4,5)
B[:,3] = 1:4
@test B == [0 0 1 0 0; 0 0 2 0 0; 0 0 3 0 0; 0 0 4 0 0]
B[2,:] = 11:15
@test B == [0 0 1 0 0; 11 12 13 14 15; 0 0 3 0 0; 0 0 4 0 0]
B[[3,1],[2,4]] = [21 22; 23 24]
@test B == [0 23 1 24 0; 11 12 13 14 15; 0 21 3 22 0; 0 0 4 0 0]
B[4,[2,3]] = 7
@test B == [0 23 1 24 0; 11 12 13 14 15; 0 21 3 22 0; 0 7 7 0 0]

@test isequal(reshape(1:27, 3, 3, 3)[1,:], [1,  4,  7,  10,  13,  16,  19,  22,  25])

a = [3, 5, -7, 6]
b = [4, 6, 2, -7, 1]
ind = findin(a, b)
@test ind == [3,4]

rt = Base.return_types(setindex!, Tuple{Array{Int32, 3}, UInt8, Vector{Int}, Int16, UnitRange{Int}})
@test length(rt) == 1 && rt[1] == Array{Int32, 3}

# construction
@test typeof(Vector{Int}(3)) == Vector{Int}
@test typeof(Vector{Int}()) == Vector{Int}
@test typeof(Vector(3)) == Vector{Any}
@test typeof(Vector()) == Vector{Any}
@test typeof(Matrix{Int}(2,3)) == Matrix{Int}
@test typeof(Matrix{Int}()) == Matrix{Int}
@test typeof(Matrix(2,3)) == Matrix{Any}
@test typeof(Matrix()) == Matrix{Any}

@test size(Vector{Int}(3)) == (3,)
@test size(Vector{Int}()) == (0,)
@test size(Vector(3)) == (3,)
@test size(Vector()) == (0,)
@test size(Matrix{Int}(2,3)) == (2,3)
@test size(Matrix{Int}()) == (0,0)
@test size(Matrix(2,3)) == (2,3)
@test size(Matrix()) == (0,0)

# get
let
    A = reshape(1:24, 3, 8)
    x = get(A, 32, -12)
    @test x == -12
    x = get(A, 14, -12)
    @test x == 14
    x = get(A, (2,4), -12)
    @test x == 11
    x = get(A, (4,4), -12)
    @test x == -12
    X = get(A, -5:5, NaN32)
    @test eltype(X) == Float32
    @test Base.elsize(X) == sizeof(Float32)
    @test !isinteger(X)
    @test isnan(X) == [trues(6);falses(5)]
    @test X[7:11] == [1:5;]
    X = get(A, (2:4, 9:-2:-13), 0)
    Xv = zeros(Int, 3, 12)
    Xv[1:2, 2:5] = A[2:3, 7:-2:1]
    @test X == Xv
    X2 = get(A, Vector{Int}[[2:4;], [9:-2:-13;]], 0)
    @test X == X2
end

## arrays as dequeues
l = Any[1]
push!(l,2,3,8)
@test l[1]==1 && l[2]==2 && l[3]==3 && l[4]==8
v = pop!(l)
@test v == 8
v = pop!(l)
@test v == 3
@test length(l)==2
m = Any[]
@test_throws ArgumentError pop!(m)
@test_throws ArgumentError shift!(m)
unshift!(l,4,7,5)
@test l[1]==4 && l[2]==7 && l[3]==5 && l[4]==1 && l[5]==2
v = shift!(l)
@test v == 4
@test length(l)==4

v = [3, 7, 6]
@test_throws BoundsError insert!(v, 0, 5)
for i = 1:4
    vc = copy(v)
    @test insert!(vc, i, 5) === vc
    @test vc == [v[1:(i-1)]; 5; v[i:end]]
end
@test_throws BoundsError insert!(v, 5, 5)

# concatenation
@test isequal([ones(2,2)  2*ones(2,1)], [1. 1 2; 1 1 2])
@test isequal([ones(2,2); 2*ones(1,2)], [1. 1; 1 1; 2 2])

# typed array literals
X = Float64[1 2 3]
Y = [1. 2. 3.]
@test size(X) == size(Y)
for i = 1:3 @test X[i] === Y[i] end
X = Float64[1;2;3]
Y = [1.,2.,3.]
@test size(X) == size(Y)
for i = 1:3 @test X[i] === Y[i] end
X = Float64[1 2 3; 4 5 6]
Y = [1. 2. 3.; 4. 5. 6.]
@test size(X) == size(Y)
for i = 1:length(X) @test X[i] === Y[i] end

_array_equiv(a,b) = eltype(a) == eltype(b) && a == b
@test _array_equiv(UInt8[1:3;4], [0x1,0x2,0x3,0x4])
@test_throws MethodError UInt8[1:3]
@test_throws MethodError UInt8[1:3,]
@test_throws MethodError UInt8[1:3,4:6]
a = Array(UnitRange{Int},1); a[1] = 1:3
@test _array_equiv([1:3,], a)
a = Array(UnitRange{Int},2); a[1] = 1:3; a[2] = 4:6
@test _array_equiv([1:3,4:6], a)

# typed hvcat
let X = Float64[1 2 3; 4 5 6]
    X32 = Float32[X X; X X]
    @test eltype(X32) <: Float32
    for i=[1,3], j=[1,4]
        @test X32[i:(i+1), j:(j+2)] == X
    end
end

# "end"
X = [ i+2j for i=1:5, j=1:5 ]
@test X[end,end] == 15
@test X[end]     == 15  # linear index
@test X[2,  end] == 12
@test X[end,  2] == 9
@test X[end-1,2] == 8
Y = [2, 1, 4, 3]
@test X[Y[end],1] == 5
@test X[end,Y[end]] == 11

## find, findfirst, findnext, findlast, findprev ##
a = [0,1,2,3,0,1,2,3]
@test find(a) == [2,3,4,6,7,8]
@test find(a.==2) == [3,7]
@test find(isodd,a) == [2,4,6,8]
@test findfirst(a) == 2
@test findfirst(a.==0) == 1
@test findfirst(a.==5) == 0
@test findfirst([1,2,4,1,2,3,4], 3) == 6
@test findfirst(isodd, [2,4,6,3,9,2,0]) == 4
@test findfirst(isodd, [2,4,6,2,0]) == 0
@test findnext(a,4) == 4
@test findnext(a,5) == 6
@test findnext(a,1) == 2
@test findnext(a,1,4) == 6
@test findnext(a,5,4) == 0
@test findlast(a) == 8
@test findlast(a.==0) == 5
@test findlast(a.==5) == 0
@test findlast([1,2,4,1,2,3,4], 3) == 6
@test findlast(isodd, [2,4,6,3,9,2,0]) == 5
@test findlast(isodd, [2,4,6,2,0]) == 0
@test findprev(a,4) == 4
@test findprev(a,5) == 4
@test findprev(a,1) == 0
@test findprev(a,1,4) == 2
@test findprev(a,1,8) == 6
@test findprev(isodd, [2,4,5,3,9,2,0], 7) == 5
@test findprev(isodd, [2,4,5,3,9,2,0], 2) == 0

# find with general iterables
s = "julia"
# FIXME once 16269 is resolved
# @test find(s) == [1,2,3,4,5]
@test find(c -> c == 'l', s) == [3]
g = graphemes("日本語")
@test find(g) == [1,2,3]
@test find(isascii, g) == Int[]

## findn ##

b = findn(ones(2,2,2,2))
@test (length(b[1]) == 16)
@test (length(b[2]) == 16)
@test (length(b[3]) == 16)
@test (length(b[4]) == 16)

#hand made case
a = ([2,1,2],[1,2,2],[2,2,2])
z = zeros(2,2,2)
for i = 1:3
    z[a[1][i],a[2][i],a[3][i]] = 10
end
@test isequal(a,findn(z))

#findmin findmax indmin indmax
@test indmax([10,12,9,11]) == 2
@test indmin([10,12,9,11]) == 3
@test findmin([NaN,3.2,1.8]) == (1.8,3)
@test findmax([NaN,3.2,1.8]) == (3.2,2)
@test findmin([NaN,3.2,1.8,NaN]) == (1.8,3)
@test findmax([NaN,3.2,1.8,NaN]) == (3.2,2)
@test findmin([3.2,1.8,NaN,2.0]) == (1.8,2)
@test findmax([3.2,1.8,NaN,2.0]) == (3.2,1)

# #14085
@test findmax(4:9) == (9,6)
@test indmax(4:9) == 6
@test findmin(4:9) == (4,1)
@test indmin(4:9) == 1
@test findmax(5:-2:1) == (5,1)
@test indmax(5:-2:1) == 1
@test findmin(5:-2:1) == (1,3)
@test indmin(5:-2:1) == 3

## permutedims ##

#keeps the num of dim
p = randperm(5)
q = randperm(5)
a = rand(p...)
b = permutedims(a,q)
@test isequal(size(b), tuple(p[q]...))

#hand made case
y = zeros(1,2,3)
for i = 1:6
    y[i]=i
end

z = zeros(3,1,2)
for i = 1:3
    z[i] = i*2-1
    z[i+3] = i*2
end

#permutes correctly
@test isequal(z,permutedims(y,[3,1,2]))
@test isequal(z,permutedims(y,(3,1,2)))

# of a subarray
a = rand(5,5)
s = sub(a,2:3,2:3)
p = permutedims(s, [2,1])
@test p[1,1]==a[2,2] && p[1,2]==a[3,2]
@test p[2,1]==a[2,3] && p[2,2]==a[3,3]

# of a non-strided subarray
a = reshape(1:60, 3, 4, 5)
s = sub(a,:,[1,2,4],[1,5])
c = convert(Array, s)
for p in ([1,2,3], [1,3,2], [2,1,3], [2,3,1], [3,1,2], [3,2,1])
    @test permutedims(s, p) == permutedims(c, p)
end

## ipermutedims ##

tensors = Any[rand(1,2,3,4),rand(2,2,2,2),rand(5,6,5,6),rand(1,1,1,1)]
for i = tensors
    perm = randperm(4)
    @test isequal(i,ipermutedims(permutedims(i,perm),perm))
    @test isequal(i,permutedims(ipermutedims(i,perm),perm))
end

## unique across dim ##

# All rows and columns unique
A = ones(10, 10)
A[diagind(A)] = shuffle!([1:10;])
@test unique(A, 1) == A
@test unique(A, 2) == A

# 10 repeats of each row
B = A[shuffle!(repmat(1:10, 10)), :]
C = unique(B, 1)
@test sortrows(C) == sortrows(A)
@test unique(B, 2) == B
@test unique(B.', 2).' == C

# Along third dimension
D = cat(3, B, B)
@test unique(D, 1) == cat(3, C, C)
@test unique(D, 3) == cat(3, B)

# With hash collisions
immutable HashCollision
    x::Float64
end
Base.hash(::HashCollision, h::UInt) = h
@test map(x->x.x, unique(map(HashCollision, B), 1)) == C

## large matrices transpose ##

for i = 1 : 3
    a = rand(200, 300)
    @test isequal(a', permutedims(a, [2, 1]))
end

let
    local A, A1, A2, A3, v, v2, cv, cv2, c, R, T
    A = ones(Int,2,3,4)
    A1 = reshape(repmat([1,2],1,12),2,3,4)
    A2 = reshape(repmat([1 2 3],2,4),2,3,4)
    A3 = reshape(repmat([1 2 3 4],6,1),2,3,4)
    @test isequal(cumsum(A),A1)
    @test isequal(cumsum(A,1),A1)
    @test isequal(cumsum(A,2),A2)
    @test isequal(cumsum(A,3),A3)

    R = repeat([1, 2], inner = [1], outer = [1])
    @test R == [1, 2]
    R = repeat([1, 2], inner = [2], outer = [1])
    @test R == [1, 1, 2, 2]
    R = repeat([1, 2], inner = [1], outer = [2])
    @test R == [1, 2, 1, 2]
    R = repeat([1, 2], inner = [2], outer = [2])
    @test R == [1, 1, 2, 2, 1, 1, 2, 2]
    R = repeat([1, 2], inner = [1, 1], outer = [1, 1])
    @test R == [1, 2]''
    R = repeat([1, 2], inner = [2, 1], outer = [1, 1])
    @test R == [1, 1, 2, 2]''
    R = repeat([1, 2], inner = [1, 2], outer = [1, 1])
    @test R == [1 1; 2 2]
    R = repeat([1, 2], inner = [1, 1], outer = [2, 1])
    @test R == [1, 2, 1, 2]''
    R = repeat([1, 2], inner = [1, 1], outer = [1, 2])
    @test R == [1 1; 2 2]

    R = repeat([1 2;
                3 4], inner = [1, 1], outer = [1, 1])
    @test R == [1 2;
                  3 4]
    R = repeat([1 2;
                3 4], inner = [1, 1], outer = [2, 1])
    @test R == [1 2;
                  3 4;
                  1 2;
                  3 4]
    R = repeat([1 2;
                3 4], inner = [1, 1], outer = [1, 2])
    @test R == [1 2 1 2;
                  3 4 3 4]
    R = repeat([1 2;
                3 4], inner = [1, 1], outer = [2, 2])
    @test R == [1 2 1 2;
                  3 4 3 4;
                  1 2 1 2;
                  3 4 3 4]
    R = repeat([1 2;
                3 4], inner = [2, 1], outer = [1, 1])
    @test R == [1 2;
                  1 2;
                  3 4;
                  3 4]
    R = repeat([1 2;
                3 4], inner = [2, 1], outer = [2, 1])
    @test R == [1 2;
                  1 2;
                  3 4;
                  3 4;
                  1 2;
                  1 2;
                  3 4;
                  3 4]
    R = repeat([1 2;
                3 4], inner = [2, 1], outer = [1, 2])
    @test R == [1 2 1 2;
                  1 2 1 2;
                  3 4 3 4;
                  3 4 3 4;]
    R = repeat([1 2;
                3 4], inner = [2, 1], outer = [2, 2])
    @test R == [1 2 1 2;
                  1 2 1 2;
                  3 4 3 4;
                  3 4 3 4;
                  1 2 1 2;
                  1 2 1 2;
                  3 4 3 4;
                  3 4 3 4]
    R = repeat([1 2;
                3 4], inner = [1, 2], outer = [1, 1])
    @test R == [1 1 2 2;
                  3 3 4 4]
    R = repeat([1 2;
                3 4], inner = [1, 2], outer = [2, 1])
    @test R == [1 1 2 2;
                  3 3 4 4;
                  1 1 2 2;
                  3 3 4 4]
    R = repeat([1 2;
                3 4], inner = [1, 2], outer = [1, 2])
    @test R == [1 1 2 2 1 1 2 2;
                  3 3 4 4 3 3 4 4]
    R = repeat([1 2;
                3 4], inner = [1, 2], outer = [2, 2])
    @test R == [1 1 2 2 1 1 2 2;
                  3 3 4 4 3 3 4 4;
                  1 1 2 2 1 1 2 2;
                  3 3 4 4 3 3 4 4]
    R = repeat([1 2;
                3 4], inner = [2, 2], outer = [1, 1])
    @test R == [1 1 2 2;
                  1 1 2 2;
                  3 3 4 4;
                  3 3 4 4]
    R = repeat([1 2;
                3 4], inner = [2, 2], outer = [2, 1])
    @test R == [1 1 2 2;
                  1 1 2 2;
                  3 3 4 4;
                  3 3 4 4;
                  1 1 2 2;
                  1 1 2 2;
                  3 3 4 4;
                  3 3 4 4]
    R = repeat([1 2;
                3 4], inner = [2, 2], outer = [1, 2])
    @test R == [1 1 2 2 1 1 2 2;
                  1 1 2 2 1 1 2 2;
                  3 3 4 4 3 3 4 4;
                  3 3 4 4 3 3 4 4]
    R = repeat([1 2;
                3 4], inner = [2, 2], outer = [2, 2])
    @test R == [1 1 2 2 1 1 2 2;
                  1 1 2 2 1 1 2 2;
                  3 3 4 4 3 3 4 4;
                  3 3 4 4 3 3 4 4;
                  1 1 2 2 1 1 2 2;
                  1 1 2 2 1 1 2 2;
                  3 3 4 4 3 3 4 4;
                  3 3 4 4 3 3 4 4]

    A = reshape(1:8, 2, 2, 2)
    R = repeat(A, inner = [1, 1, 2], outer = [1, 1, 1])
    T = reshape([1:4; 1:4; 5:8; 5:8], 2, 2, 4)
    @test R == T
    A = Array(Int, 2, 2, 2)
    A[:, :, 1] = [1 2;
                  3 4]
    A[:, :, 2] = [5 6;
                  7 8]
    R = repeat(A, inner = [2, 2, 2], outer = [2, 2, 2])
    @test R[1, 1, 1] == 1
    @test R[2, 2, 2] == 1
    @test R[3, 3, 3] == 8
    @test R[4, 4, 4] == 8
    @test R[5, 5, 5] == 1
    @test R[6, 6, 6] == 1
    @test R[7, 7, 7] == 8
    @test R[8, 8, 8] == 8

    A = rand(4,4)
    for s in Any[A[1:2:4, 1:2:4], sub(A, 1:2:4, 1:2:4)]
        c = cumsum(s, 1)
        @test c[1,1] == A[1,1]
        @test c[2,1] == A[1,1]+A[3,1]
        @test c[1,2] == A[1,3]
        @test c[2,2] == A[1,3]+A[3,3]

        c = cumsum(s, 2)
        @test c[1,1] == A[1,1]
        @test c[2,1] == A[3,1]
        @test c[1,2] == A[1,1]+A[1,3]
        @test c[2,2] == A[3,1]+A[3,3]
    end

    v   = [1,1e100,1,-1e100]*1000
    v2  = [1,-1e100,1,1e100]*1000

    cv  = [1,1e100,1e100,2]*1000
    cv2 = [1,-1e100,-1e100,2]*1000

    @test isequal(cumsum_kbn(v), cv)
    @test isequal(cumsum_kbn(v2), cv2)

    A = [v reverse(v) v2 reverse(v2)]

    c = cumsum_kbn(A, 1)

    @test isequal(c[:,1], cv)
    @test isequal(c[:,3], cv2)
    @test isequal(c[4,:], [2.0, 2.0, 2.0, 2.0]*1000)

    c = cumsum_kbn(A, 2)

    @test isequal(c[1,:], cv2)
    @test isequal(c[3,:], cv)
    @test isequal(c[:,4], [2.0,2.0,2.0,2.0]*1000)
end

@test (1:5)[[true,false,true,false,true]] == [1,3,5]
@test [1:5;][[true,false,true,false,true]] == [1,3,5]
@test_throws BoundsError (1:5)[[true,false,true,false]]
@test_throws BoundsError (1:5)[[true,false,true,false,true,false]]
@test_throws BoundsError [1:5;][[true,false,true,false]]
@test_throws BoundsError [1:5;][[true,false,true,false,true,false]]
a = [1:5;]
a[[true,false,true,false,true]] = 6
@test a == [6,2,6,4,6]
a[[true,false,true,false,true]] = [7,8,9]
@test a == [7,2,8,4,9]
@test_throws DimensionMismatch (a[[true,false,true,false,true]] = [7,8,9,10])
A = reshape(1:15, 3, 5)
@test A[[true, false, true], [false, false, true, true, false]] == [7 10; 9 12]
@test_throws BoundsError A[[true, false], [false, false, true, true, false]]
@test_throws BoundsError A[[true, false, true], [false, true, true, false]]
@test_throws BoundsError A[[true, false, true, true], [false, false, true, true, false]]
@test_throws BoundsError A[[true, false, true], [false, false, true, true, false, true]]
A = ones(Int, 3, 5)
@test_throws DimensionMismatch A[2,[true, false, true, true, false]] = 2:5
A[2,[true, false, true, true, false]] = 2:4
@test A == [1 1 1 1 1; 2 1 3 4 1; 1 1 1 1 1]
@test_throws DimensionMismatch A[[true,false,true], 5] = [19]
@test_throws DimensionMismatch A[[true,false,true], 5] = 19:21
A[[true,false,true], 5] = 7
@test A == [1 1 1 1 7; 2 1 3 4 1; 1 1 1 1 7]

B = cat(3, 1, 2, 3)
@test B[:,:,[true, false, true]] == reshape([1,3], 1, 1, 2)  # issue #5454

# issue #2342
@test isequal(cumsum([1 2 3]), [1 2 3])

# set-like operations
@test isequal(union([1,2,3], [4,3,4]), [1,2,3,4])
@test isequal(union(['e','c','a'], ['b','a','d']), ['e','c','a','b','d'])
@test isequal(union([1,2,3], [4,3], [5]), [1,2,3,4,5])
@test isequal(union([1,2,3]), [1,2,3])
@test isequal(union([1,2,3], Int64[]), Int64[1,2,3])
@test isequal(union([1,2,3], Float64[]), Float64[1.0,2,3])
@test isequal(union(Int64[], [1,2,3]), Int64[1,2,3])
@test isequal(union(Int64[]), Int64[])
@test isequal(intersect([1,2,3], [4,3,4]), [3])
@test isequal(intersect(['e','c','a'], ['b','a','d']), ['a'])
@test isequal(intersect([1,2,3], [3,1], [2,1,3]), [1,3])
@test isequal(intersect([1,2,3]), [1,2,3])
@test isequal(intersect([1,2,3], Int64[]), Int64[])
@test isequal(intersect([1,2,3], Float64[]), Float64[])
@test isequal(intersect(Int64[], [1,2,3]), Int64[])
@test isequal(intersect(Int64[]), Int64[])
@test isequal(setdiff([1,2,3,4], [2,5,4]), [1,3])
@test isequal(setdiff([1,2,3,4], [7,8,9]), [1,2,3,4])
@test isequal(setdiff([1,2,3,4], Int64[]), Int64[1,2,3,4])
@test isequal(setdiff([1,2,3,4], [1,2,3,4,5]), Int64[])
@test isequal(symdiff([1,2,3], [4,3,4]), [1,2,4])
@test isequal(symdiff(['e','c','a'], ['b','a','d']), ['e','c','b','d'])
@test isequal(symdiff([1,2,3], [4,3], [5]), [1,2,4,5])
@test isequal(symdiff([1,2,3,4,5], [1,2,3], [3,4]), [3,5])
@test isequal(symdiff([1,2,3]), [1,2,3])
@test isequal(symdiff([1,2,3], Int64[]), Int64[1,2,3])
@test isequal(symdiff([1,2,3], Float64[]), Float64[1.0,2,3])
@test isequal(symdiff(Int64[], [1,2,3]), Int64[1,2,3])
@test isequal(symdiff(Int64[]), Int64[])

# mapslices
let
    local a,h,i
    a = rand(5,5)
    h = mapslices(v -> hist(v,0:0.1:1)[2], a, 1)
    H = mapslices(v -> hist(v,0:0.1:1)[2], a, 2)
    s = mapslices(sort, a, [1])
    S = mapslices(sort, a, [2])
    for i = 1:5
        @test h[:,i] == hist(a[:,i],0:0.1:1)[2]
        @test vec(H[i,:]) == hist(vec(a[i,:]),0:0.1:1)[2]
        @test s[:,i] == sort(a[:,i])
        @test vec(S[i,:]) == sort(vec(a[i,:]))
    end

    # issue #3613
    b = mapslices(sum, ones(2,3,4), [1,2])
    @test size(b) === (1,1,4)
    @test all(b.==6)

    # issue #5141
    ## Update Removed the version that removes the dimensions when dims==1:ndims(A)
    c1 = mapslices(x-> maximum(-x), a, [])
    @test c1 == -a

    # other types than Number
    @test mapslices(prod,["1" "2"; "3" "4"],1) == ["13" "24"]
    @test mapslices(prod,["1"],1) == ["1"]

    # issue #5177

    c = ones(2,3,4)
    m1 = mapslices(x-> ones(2,3), c, [1,2])
    m2 = mapslices(x-> ones(2,4), c, [1,3])
    m3 = mapslices(x-> ones(3,4), c, [2,3])
    @test size(m1) == size(m2) == size(m3) == size(c)

    n1 = mapslices(x-> ones(6), c, [1,2])
    n2 = mapslices(x-> ones(6), c, [1,3])
    n3 = mapslices(x-> ones(6), c, [2,3])
    n1a = mapslices(x-> ones(1,6), c, [1,2])
    n2a = mapslices(x-> ones(1,6), c, [1,3])
    n3a = mapslices(x-> ones(1,6), c, [2,3])
    @test size(n1a) == (1,6,4) && size(n2a) == (1,3,6)  && size(n3a) == (2,1,6)
    @test size(n1) == (6,1,4) && size(n2) == (6,3,1)  && size(n3) == (2,6,1)
end


# single multidimensional index
let
    a = rand(6,6)
    I = [1 4 5; 4 2 6; 5 6 3]
    a2 = a[I]
    @test size(a2) == size(I)
    for i = 1:length(a2)
        @test a2[i] == a[I[i]]
    end
    a = [1,3,5]
    b = [1 3]
    a[b] = 8
    @test a == [8,3,8]
end

# assigning an array into itself
a = [1,3,5]
b = [3,1,2]
a[b] = a
@test a == [3,5,1]
a = [3,2,1]
a[a] = [4,5,6]
@test a == [6,5,4]

# lexicographic comparison
@test lexcmp([1.0], [1]) == 0
@test lexcmp([1], [1.0]) == 0
@test lexcmp([1, 1], [1, 1]) == 0
@test lexcmp([1, 1], [2, 1]) == -1
@test lexcmp([2, 1], [1, 1]) == 1
@test lexcmp([1, 1], [1, 2]) == -1
@test lexcmp([1, 2], [1, 1]) == 1
@test lexcmp([1], [1, 1]) == -1
@test lexcmp([1, 1], [1]) == 1

# sort on arrays
let
    local a = rand(3,3)

    asr = sortrows(a)
    @test lexless(asr[1,:],asr[2,:])
    @test lexless(asr[2,:],asr[3,:])

    asc = sortcols(a)
    @test lexless(asc[:,1],asc[:,2])
    @test lexless(asc[:,2],asc[:,3])

    asr = sortrows(a, rev=true)
    @test lexless(asr[2,:],asr[1,:])
    @test lexless(asr[3,:],asr[2,:])

    asc = sortcols(a, rev=true)
    @test lexless(asc[:,2],asc[:,1])
    @test lexless(asc[:,3],asc[:,2])

    as = sort(a, 1)
    @test issorted(as[:,1])
    @test issorted(as[:,2])
    @test issorted(as[:,3])

    as = sort(a, 2)
    @test issorted(as[1,:])
    @test issorted(as[2,:])
    @test issorted(as[3,:])

    local b = rand(21,21,2)

    bs = sort(b, 1)
    for i in 1:21
        @test issorted(bs[:,i,1])
        @test issorted(bs[:,i,2])
    end

    bs = sort(b, 2)
    for i in 1:21
        @test issorted(bs[i,:,1])
        @test issorted(bs[i,:,2])
    end

    bs = sort(b, 3)
    @test all(bs[:,:,1] .<= bs[:,:,2])
end

# fill
@test fill!(Array(Float64,1),-0.0)[1] === -0.0
A = ones(3,3)
S = sub(A, 2, 1:3)
fill!(S, 2)
S = sub(A, 1:2, 3)
fill!(S, 3)
@test A == [1 1 3; 2 2 3; 1 1 1]
rt = Base.return_types(fill!, Tuple{Array{Int32, 3}, UInt8})
@test length(rt) == 1 && rt[1] == Array{Int32, 3}
A = Array(Union{UInt8,Int8}, 3)
fill!(A, UInt8(3))
@test A == [0x03, 0x03, 0x03]
# Issue #9964
A = Array(Vector{Float64}, 2)
fill!(A, [1, 2])
@test A[1] == [1, 2]
@test A[1] === A[2]

# splice!
for idx in Any[1, 2, 5, 9, 10, 1:0, 2:1, 1:1, 2:2, 1:2, 2:4, 9:8, 10:9, 9:9, 10:10,
               8:9, 9:10, 6:9, 7:10]
    for repl in Any[[], [11], [11,22], [11,22,33,44,55]]
        a = [1:10;]; acopy = copy(a)
        @test splice!(a, idx, repl) == acopy[idx]
        @test a == [acopy[1:(first(idx)-1)]; repl; acopy[(last(idx)+1):end]]
    end
end

# deleteat!
for idx in Any[1, 2, 5, 9, 10, 1:0, 2:1, 1:1, 2:2, 1:2, 2:4, 9:8, 10:9, 9:9, 10:10,
               8:9, 9:10, 6:9, 7:10]
    a = [1:10;]; acopy = copy(a)
    @test deleteat!(a, idx) == [acopy[1:(first(idx)-1)]; acopy[(last(idx)+1):end]]
end
a = [1:10;]
@test deleteat!(a, 11:10) == [1:10;]
@test deleteat!(a, [1,3,5,7:10...]) == [2,4,6]
@test_throws BoundsError deleteat!(a, 13)
@test_throws BoundsError deleteat!(a, [1,13])
@test_throws ArgumentError deleteat!(a, [5,3])
@test_throws BoundsError deleteat!(a, 5:20)

# comprehensions
X = [ i+2j for i=1:5, j=1:5 ]
@test X[2,3] == 8
@test X[4,5] == 14
@test isequal(ones(2,3) * ones(2,3)', [3. 3.; 3. 3.])
@test isequal([ [1,2] for i=1:2, : ], [1 2; 1 2])
# where element type is a Union. try to confuse type inference.
foo32_64(x) = (x<2) ? Int32(x) : Int64(x)
boo32_64() = [ foo32_64(i) for i=1:2 ]
let a36 = boo32_64()
    @test a36[1]==1 && a36[2]==2
end
@test isequal([1,2,3], [a for (a,b) in enumerate(2:4)])
@test isequal([2,3,4], [b for (a,b) in enumerate(2:4)])

# comprehension in let-bound function
let x⊙y = sum([x[i]*y[i] for i=1:length(x)])
    @test [1,2] ⊙ [3,4] == 11
end

@test_throws DomainError (10.^[-1])[1] == 0.1
@test (10.^[-1.])[1] == 0.1

# reverse
@test reverse([2,3,1]) == [1,3,2]
@test reverse([1:10;],1,4) == [4,3,2,1,5,6,7,8,9,10]
@test reverse([1:10;],3,6) == [1,2,6,5,4,3,7,8,9,10]
@test reverse([1:10;],6,10) == [1,2,3,4,5,10,9,8,7,6]
@test reverse(1:10,1,4) == [4,3,2,1,5,6,7,8,9,10]
@test reverse(1:10,3,6) == [1,2,6,5,4,3,7,8,9,10]
@test reverse(1:10,6,10) == [1,2,3,4,5,10,9,8,7,6]
@test reverse!([1:10;]) == [10,9,8,7,6,5,4,3,2,1]
@test reverse!([1:10;],1,4) == [4,3,2,1,5,6,7,8,9,10]
@test reverse!([1:10;],3,6) == [1,2,6,5,4,3,7,8,9,10]
@test reverse!([1:10;],6,10) == [1,2,3,4,5,10,9,8,7,6]
@test reverse!([1:10;], 11) == [1:10;]
@test_throws BoundsError reverse!([1:10;], 1, 11)
@test reverse!(Any[]) == Any[]

# flipdim
@test isequal(flipdim([2,3,1], 1), [1,3,2])
@test isequal(flipdim([2,3,1], 2), [2,3,1])
@test isequal(flipdim([2 3 1], 1), [2 3 1])
@test isequal(flipdim([2 3 1], 2), [1 3 2])
@test_throws ArgumentError flipdim([2,3,1], -1)
@test isequal(flipdim(1:10, 1), 10:-1:1)
@test isequal(flipdim(1:10, 2), 1:10)
@test_throws ArgumentError flipdim(1:10, -1)
@test isequal(flipdim(Array(Int,0,0),1), Array(Int,0,0))  # issue #5872

# isdiag, istril, istriu
@test isdiag(3)
@test istril(4)
@test istriu(5)
@test !isdiag([1 2; 3 4])
@test !istril([1 2; 3 4])
@test !istriu([1 2; 3 4])
@test isdiag([1 0; 0 4])
@test istril([1 0; 3 4])
@test istriu([1 2; 0 4])

# issue 4228
A = [[i i; i i] for i=1:2]
@test cumsum(A) == Any[[1 1; 1 1], [3 3; 3 3]]
@test cumprod(A) == Any[[1 1; 1 1], [4 4; 4 4]]

# PR #4627
A = [1,2]
@test append!(A, A) == [1,2,1,2]
@test prepend!(A, A) == [1,2,1,2,1,2,1,2]

# cases where shared arrays can/can't be grown
A = [1 3;2 4]
B = reshape(A, 4)
@test push!(B,5) == [1,2,3,4,5]
@test pop!(B) == 5
C = reshape(B, 1, 4)
@test_throws MethodError push!(C, 5)

A = [NaN]; B = [NaN]
@test !(A==A)
@test isequal(A,A)
@test A===A
@test !(A==B)
@test isequal(A,B)
@test A!==B

# complete testsuite for reducedim

# Inferred types
Nmax = 3 # TODO: go up to CARTESIAN_DIMS+2 (currently this exposes problems)
for N = 1:Nmax
    #indexing with (UnitRange, UnitRange, UnitRange)
    args = ntuple(d->UnitRange{Int}, N)
    @test Base.return_types(getindex, Tuple{Array{Float32, N}, args...}) == [Array{Float32, N}]
    @test Base.return_types(getindex, Tuple{BitArray{N}, args...}) == Any[BitArray{N}]
    @test Base.return_types(setindex!, Tuple{Array{Float32, N}, Array{Int, 1}, args...}) == [Array{Float32, N}]
    # Indexing with (UnitRange, UnitRange, Int)
    args = ntuple(d->d<N ? UnitRange{Int} : Int, N)
    N > 1 && @test Base.return_types(getindex, Tuple{Array{Float32, N}, args...}) == [Array{Float32, N-1}]
    N > 1 && @test Base.return_types(getindex, Tuple{BitArray{N}, args...}) == [BitArray{N-1}]
    N > 1 && @test Base.return_types(setindex!, Tuple{Array{Float32, N}, Array{Int, 1}, args...}) == [Array{Float32, N}]
end

# issue #6645 (32-bit)
let
    x = Float64[]
    for i=1:5; push!(x, 1.0); end
    @test dot(zeros(5),x) == 0.0
end

# issue #6977
@test size([]') == (1,0)

# issue #6996
@test Any[ 1 2; 3 4 ]' == Any[ 1 2; 3 4 ].'

# map with promotion (issue #6541)
@test map(join, ["z", "я"]) == ["z", "я"]

# Handle block matrices
A = [randn(2,2) for i = 1:2, j = 1:2]
@test issymmetric(A.'A)
A = [complex(randn(2,2), randn(2,2)) for i = 1:2, j = 1:2]
@test ishermitian(A'A)

# issue #7197
function i7197()
    S = [1 2 3; 4 5 6; 7 8 9]
    ind2sub(size(S), 5)
end
@test i7197() == (2,2)
A = reshape(collect(1:9), (3,3))
@test ind2sub(size(A), 6) == (3,2)
@test sub2ind(size(A), 3, 2) == 6
@test ind2sub(A, 6) == (3,2)
@test sub2ind(A, 3, 2) == 6

# PR #9256
function pr9256()
    m = [1 2 3; 4 5 6; 7 8 9]
    ind2sub(m, 6)
end
@test pr9256() == (3,2)

# PR #8622 and general indexin test
function pr8622()
    x=[1,3,5,7]
    y=[5,4,3]
    return indexin(x,y)
end
@test pr8622() == [0,3,1,0]

#6828 - size of specific dimensions
a = Array(Float64, 10)
@test size(a) == (10,)
@test size(a, 1) == 10
@test size(a,2,1) == (1,10)
a = Array(Float64, 2,3)
@test size(a) == (2,3)
@test size(a,4,3,2,1) == (1,1,3,2)
@test size(a,1,2) == (2,3)
a = Array(Float64, 9,8,7,6,5,4,3,2,1)
@test size(a,1,1) == (9,9)
@test size(a,4) == 6
@test size(a,9,8,7,6,5,4,3,2,19,8,7,6,5,4,3,2,1) == (1,2,3,4,5,6,7,8,1,2,3,4,5,6,7,8,9)

# Cartesian
function cartesian_foo()
    Base.@nexprs 2 d->(a_d_d = d)
    a_2_2
end
@test cartesian_foo() == 2

# Multidimensional iterators
for a in ([1:5;], reshape([2]))
    counter = 0
    for I in eachindex(a)
        counter += 1
    end
    @test counter == length(a)
    counter = 0
    for aa in a
        counter += 1
    end
    @test counter == length(a)
end

function mdsum(A)
    s = 0.0
    for a in A
        s += a
    end
    s
end

function mdsum2(A)
    s = 0.0
    @inbounds for I in eachindex(A)
        s += A[I]
    end
    s
end

a = [1:5;]
@test isa(Base.linearindexing(a), Base.LinearFast)
b = sub(a, :)
@test isa(Base.linearindexing(b), Base.LinearFast)
@test isa(Base.linearindexing(trues(2)), Base.LinearFast)
@test isa(Base.linearindexing(BitArray{2}), Base.LinearFast)
aa = fill(99, 10)
aa[1:2:9] = a
shp = [5]
for i = 1:10
    A = reshape(a, tuple(shp...))
    @test mdsum(A) == 15
    @test mdsum2(A) == 15
    AA = reshape(aa, tuple(2, shp...))
    B = sub(AA, 1:1, ntuple(i->Colon(), i)...)
    @test isa(Base.linearindexing(B), Base.IteratorsMD.LinearSlow)
    @test mdsum(B) == 15
    @test mdsum2(B) == 15
    unshift!(shp, 1)
end

a = [1:10;]
shp = [2,5]
for i = 2:10
    A = reshape(a, tuple(shp...))
    @test mdsum(A) == 55
    @test mdsum2(A) == 55
    B = sub(A, ntuple(i->Colon(), i)...)
    @test mdsum(B) == 55
    @test mdsum2(B) == 55
    insert!(shp, 2, 1)
end

a = reshape([2])
@test mdsum(a) == 2
@test mdsum2(a) == 2

a = ones(0,5)
b = sub(a, :, :)
@test mdsum(b) == 0
a = ones(5,0)
b = sub(a, :, :)
@test mdsum(b) == 0

a = copy(reshape(1:60, 3, 4, 5))
@test a[CartesianIndex{3}(2,3,4)] == 44
a[CartesianIndex{3}(2,3,3)] = -1
@test a[CartesianIndex{3}(2,3,3)] == -1
@test a[2,CartesianIndex{2}(3,4)] == 44
a[1,CartesianIndex{2}(3,4)] = -2
@test a[1,CartesianIndex{2}(3,4)] == -2
@test a[CartesianIndex{1}(2),3,CartesianIndex{1}(4)] == 44
a[CartesianIndex{1}(2),3,CartesianIndex{1}(3)] = -3
@test a[CartesianIndex{1}(2),3,CartesianIndex{1}(3)] == -3

a = sub(zeros(3, 4, 5), :, :, :)
a[CartesianIndex{3}(2,3,3)] = -1
@test a[CartesianIndex{3}(2,3,3)] == -1
a[1,CartesianIndex{2}(3,4)] = -2
@test a[1,CartesianIndex{2}(3,4)] == -2
a[CartesianIndex{1}(2),3,CartesianIndex{1}(3)] = -3
@test a[CartesianIndex{1}(2),3,CartesianIndex{1}(3)] == -3

I1 = CartesianIndex((2,3,0))
I2 = CartesianIndex((-1,5,2))
@test I1 + I2 == CartesianIndex((1,8,2))
@test I2 + I1 == CartesianIndex((1,8,2))
@test I1 - I2 == CartesianIndex((3,-2,-2))
@test I2 - I1 == CartesianIndex((-3,2,2))
@test I1 + 1 == CartesianIndex((3,4,1))
@test I1 - 2 == CartesianIndex((0,1,-2))

@test zero(CartesianIndex{2}) == CartesianIndex((0,0))
@test zero(CartesianIndex((2,3))) == CartesianIndex((0,0))
@test one(CartesianIndex{2}) == CartesianIndex((1,1))
@test one(CartesianIndex((2,3))) == CartesianIndex((1,1))

@test min(CartesianIndex((2,3)), CartesianIndex((5,2))) == CartesianIndex((2,2))
@test max(CartesianIndex((2,3)), CartesianIndex((5,2))) == CartesianIndex((5,3))

# CartesianIndex allows construction at a particular dimensionality
@test length(CartesianIndex{3}()) == 3
@test length(CartesianIndex{3}(1,2)) == 3
@test length(CartesianIndex{3}((1,2))) == 3
@test length(CartesianIndex{3}(1,2,3)) == 3
@test length(CartesianIndex{3}((1,2,3))) == 3
@test_throws DimensionMismatch CartesianIndex{3}(1,2,3,4)
@test_throws DimensionMismatch CartesianIndex{3}((1,2,3,4))

@test length(I1) == 3

@test isless(CartesianIndex((1,1)), CartesianIndex((2,1)))
@test isless(CartesianIndex((1,1)), CartesianIndex((1,2)))
@test isless(CartesianIndex((2,1)), CartesianIndex((1,2)))
@test !isless(CartesianIndex((1,2)), CartesianIndex((2,1)))

a = spzeros(2,3)
@test CartesianRange(size(a)) == eachindex(a)
a[CartesianIndex{2}(2,3)] = 5
@test a[2,3] == 5
b = sub(a, 1:2, 2:3)
b[CartesianIndex{2}(1,1)] = 7
@test a[1,2] == 7
@test 2*CartesianIndex{3}(1,2,3) == CartesianIndex{3}(2,4,6)

R = CartesianRange(CartesianIndex{2}(2,3),CartesianIndex{2}(5,5))
@test eltype(R) <: CartesianIndex{2}
@test eltype(typeof(R)) <: CartesianIndex{2}
indexes = collect(R)
@test indexes[1] == CartesianIndex{2}(2,3)
@test indexes[2] == CartesianIndex{2}(3,3)
@test indexes[4] == CartesianIndex{2}(5,3)
@test indexes[5] == CartesianIndex{2}(2,4)
@test indexes[12] == CartesianIndex{2}(5,5)
@test length(indexes) == 12
@test length(R) == 12
@test ndims(R) == 2

@test CartesianRange((3:5,-7:7)) == CartesianRange(CartesianIndex{2}(3,-7),CartesianIndex{2}(5,7))
@test CartesianRange((3,-7:7)) == CartesianRange(CartesianIndex{2}(3,-7),CartesianIndex{2}(3,7))

r = 2:3
itr = eachindex(r)
state = start(itr)
@test !done(itr, state)
_, state = next(itr, state)
@test !done(itr, state)
val, state = next(itr, state)
@test done(itr, state)
@test r[val] == 3
r = sparse(collect(2:3:8))
itr = eachindex(r)
state = start(itr)
@test !done(itr, state)
_, state = next(itr, state)
_, state = next(itr, state)
@test !done(itr, state)
val, state = next(itr, state)
@test r[val] == 8
@test done(itr, state)

R = CartesianRange((1,3))
@test done(R, start(R)) == false
R = CartesianRange((0,3))
@test done(R, start(R)) == true
R = CartesianRange((3,0))
@test done(R, start(R)) == true

@test @inferred(eachindex(Base.LinearSlow(),zeros(3),zeros(2,2),zeros(2,2,2),zeros(2,2))) == CartesianRange((3,2,2))
@test @inferred(eachindex(Base.LinearFast(),zeros(3),zeros(2,2),zeros(2,2,2),zeros(2,2))) == 1:8
@test @inferred(eachindex(zeros(3),sub(zeros(3,3),1:2,1:2),zeros(2,2,2),zeros(2,2))) == CartesianRange((3,2,2))
@test @inferred(eachindex(zeros(3),zeros(2,2),zeros(2,2,2),zeros(2,2))) == 1:8


#rotates

a = [1 0 0; 0 0 0]
@test rotr90(a,1) == [0 1; 0 0; 0 0]
@test rotr90(a,2) == rot180(a,1)
@test rotr90(a,3) == rotl90(a,1)
@test rotl90(a,3) == rotr90(a,1)
@test rotl90(a,1) == rotr90(a,3)
@test rotl90(a,4) == a
@test rotr90(a,4) == a
@test rot180(a,2) == a

# issue #9648
let x = fill(1.5f0, 10^7)
    @test abs(1.5f7 - cumsum(x)[end]) < 3*eps(1.5f7)
    @test cumsum(x) == cumsum!(similar(x), x)
end

# PR #10164
@test eltype(Array{Int}) == Int
@test eltype(Array{Int,1}) == Int

# PR #11080
let x = fill(0.9, 1000)
    @test_approx_eq prod(x) cumprod(x)[end]
end

#binary ops on bool arrays
A = Array(trues(5))
@test A + true == [2,2,2,2,2]
A = Array(trues(5))
@test A + false == [1,1,1,1,1]
A = Array(trues(5))
@test true + A == [2,2,2,2,2]
A = Array(trues(5))
@test false + A == [1,1,1,1,1]
A = Array(trues(5))
@test A - true == [0,0,0,0,0]
A = Array(trues(5))
@test A - false == [1,1,1,1,1]
A = Array(trues(5))
@test true - A == [0,0,0,0,0]
A = Array(trues(5))
@test false - A == [-1,-1,-1,-1,-1]

# simple transposes
a = ones(Complex,1,5)
b = zeros(Complex,5)
c = ones(Complex,2,5)
d = ones(Complex,6)
@test_throws DimensionMismatch transpose!(a,d)
@test_throws DimensionMismatch transpose!(d,a)
@test_throws DimensionMismatch ctranspose!(a,d)
@test_throws DimensionMismatch ctranspose!(d,a)
@test_throws DimensionMismatch transpose!(b,c)
@test_throws DimensionMismatch ctranspose!(b,c)
@test_throws DimensionMismatch transpose!(c,b)
@test_throws DimensionMismatch ctranspose!(c,b)
transpose!(b,a)
@test b == ones(Complex,5)
b = ones(Complex,5)
a = zeros(Complex,1,5)
transpose!(a,b)
@test a == ones(Complex,1,5)
b = zeros(Complex,5)
ctranspose!(b,a)
@test b == ones(Complex,5)
a = zeros(Complex,1,5)
ctranspose!(a,b)
@test a == ones(Complex,1,5)

# flipdim
a = rand(5,3)
@test flipdim(flipdim(a,2),2) == a
@test flipdim(a,3) == a

# bounds checking for copy!
a = rand(5,3)
b = rand(6,7)
@test_throws BoundsError copy!(a,b)
@test_throws ArgumentError copy!(a,2:3,1:3,b,1:5,2:7)
@test_throws ArgumentError Base.copy_transpose!(a,2:3,1:3,b,1:5,2:7)

# return type declarations (promote_op)
module RetTypeDecl
    using Base.Test
    import Base: +, *, .*, zero

    immutable MeterUnits{T,P} <: Number
        val::T
    end
    MeterUnits{T}(val::T, pow::Int) = MeterUnits{T,pow}(val)

    m  = MeterUnits(1.0, 1)   # 1.0 meter, i.e. units of length
    m2 = MeterUnits(1.0, 2)   # 1.0 meter^2, i.e. units of area

    (+){T,pow}(x::MeterUnits{T,pow}, y::MeterUnits{T,pow}) = MeterUnits{T,pow}(x.val+y.val)
    (*){T,pow}(x::Int, y::MeterUnits{T,pow}) = MeterUnits{typeof(x*one(T)),pow}(x*y.val)
    (*){T}(x::MeterUnits{T,1}, y::MeterUnits{T,1}) = MeterUnits{T,2}(x.val*y.val)
    (.*){T}(x::MeterUnits{T,1}, y::MeterUnits{T,1}) = MeterUnits{T,2}(x.val*y.val)
    zero{T,pow}(x::MeterUnits{T,pow}) = MeterUnits{T,pow}(zero(T))

    Base.promote_op{R,S}(::typeof(+), ::Type{MeterUnits{R,1}}, ::Type{MeterUnits{S,1}}) = MeterUnits{promote_type(R,S),1}
    Base.promote_op{R,S}(::typeof(*), ::Type{MeterUnits{R,1}}, ::Type{MeterUnits{S,1}}) = MeterUnits{promote_type(R,S),2}
    Base.promote_op{R,S}(::typeof(.*), ::Type{MeterUnits{R,1}}, ::Type{MeterUnits{S,1}}) = MeterUnits{promote_type(R,S),2}

    @test @inferred(m+[m,m]) == [m+m,m+m]
    @test @inferred([m,m]+m) == [m+m,m+m]
    @test @inferred(m.*[m,m]) == [m2,m2]
    @test @inferred([m,m].*m) == [m2,m2]
    @test @inferred([m 2m; m m]*[m,m]) == [3m2,2m2]
    @test @inferred([m m].*[m,m]) == [m2 m2; m2 m2]
end

# range, range ops
A = 1:5
B = 1.5:5.5
@test A + B == 2.5:2.0:10.5

#slice dim error
A = zeros(5,5)
@test_throws ArgumentError slicedim(A,0,1)

###
### LinearSlow workout
###
immutable LinSlowMatrix{T} <: DenseArray{T,2}
    data::Matrix{T}
end

# This is the default, but just to be sure
Base.linearindexing{A<:LinSlowMatrix}(::Type{A}) = Base.LinearSlow()

Base.size(A::LinSlowMatrix) = size(A.data)

Base.getindex(A::LinSlowMatrix, i::Integer) = error("Not defined")
Base.getindex(A::LinSlowMatrix, i::Integer, j::Integer) = A.data[i,j]

Base.setindex!(A::LinSlowMatrix, v, i::Integer) = error("Not defined")
Base.setindex!(A::LinSlowMatrix, v, i::Integer, j::Integer) = A.data[i,j] = v

A = rand(3,5)
B = LinSlowMatrix(A)
S = sub(A, :, :)

@test A == B
@test B == A
@test isequal(A, B)
@test isequal(B, A)

for (a,b) in zip(A, B)
    @test a == b
end
for (a,s) in zip(A, S)
    @test a == s
end

C = copy(B)
@test A == C
@test B == C

@test vec(A) == vec(B) == vec(S)
@test minimum(A) == minimum(B) == minimum(S)
@test maximum(A) == maximum(B) == maximum(S)

a, ai = findmin(A)
b, bi = findmin(B)
s, si = findmin(S)
@test a == b == s
@test ai == bi == si

a, ai = findmax(A)
b, bi = findmax(B)
s, si = findmax(S)
@test a == b == s
@test ai == bi == si

fill!(B, 2)
@test all(x->x==2, B)

iall = (1:size(A,1)).*ones(Int,size(A,2))'
jall = ones(Int,size(A,1)).*(1:size(A,2))'
i,j = findn(B)
@test vec(i) == vec(iall)
@test vec(j) == vec(jall)
fill!(S, 2)
i,j = findn(S)
@test vec(i) == vec(iall)
@test vec(j) == vec(jall)

copy!(B, A)
copy!(S, A)

@test cat(1, A, B, S) == cat(1, A, A, A)
@test cat(2, A, B, S) == cat(2, A, A, A)

@test cumsum(A, 1) == cumsum(B, 1) == cumsum(S, 1)
@test cumsum(A, 2) == cumsum(B, 2) == cumsum(S, 2)

@test mapslices(v->sort(v), A, 1) == mapslices(v->sort(v), B, 1) == mapslices(v->sort(v), S, 1)
@test mapslices(v->sort(v), A, 2) == mapslices(v->sort(v), B, 2) == mapslices(v->sort(v), S, 2)

@test flipdim(A, 1) == flipdim(B, 1) == flipdim(S, 2)
@test flipdim(A, 2) == flipdim(B, 2) == flipdim(S, 2)

@test A + 1 == B + 1 == S + 1
@test 2*A == 2*B == 2*S
@test A/3 == B/3 == S/3

# issue #13250
x13250 = zeros(3)
x13250[UInt(1):UInt(2)] = 1.0
@test x13250[1] == 1.0
@test x13250[2] == 1.0
@test x13250[3] == 0.0

immutable SquaresVector <: AbstractArray{Int, 1}
    count::Int
end
Base.size(S::SquaresVector) = (S.count,)
Base.linearindexing(::Type{SquaresVector}) = Base.LinearFast()
Base.getindex(S::SquaresVector, i::Int) = i*i
foo_squares = SquaresVector(5)
@test convert(Array{Int}, foo_squares) == [1,4,9,16,25]
@test convert(Array{Int, 1}, foo_squares) == [1,4,9,16,25]

# issue #13254
let A = zeros(Int, 2, 2), B = zeros(Float64, 2, 2)
    f1() = [1]
    f2() = [1;]
    f3() = [1;2]
    f4() = [1;2.0]
    f5() = [1 2]
    f6() = [1 2.0]
    f7() = Int[1]
    f8() = Float64[1]
    f9() = Int[1;]
    f10() = Float64[1;]
    f11() = Int[1;2]
    f12() = Float64[1;2]
    f13() = Int[1;2.0]
    f14() = Int[1 2]
    f15() = Float64[1 2]
    f16() = Int[1 2.0]
    f17() = [1:2;]
    f18() = Int[1:2;]
    f19() = Float64[1:2;]
    f20() = [1:2;1:2]
    f21() = Int[1:2;1:2]
    f22() = Float64[1:2;1:2]
    f23() = [1:2;1.0:2.0]
    f24() = Int[1:2;1.0:2.0]
    f25() = [1:2 1:2]
    f26() = Int[1:2 1:2]
    f27() = Float64[1:2 1:2]
    f28() = [1:2 1.0:2.0]
    f29() = Int[1:2 1.0:2.0]
    f30() = [A;]
    f31() = Int[A;]
    f32() = Float64[A;]
    f33() = [A;A]
    f34() = Int[A;A]
    f35() = Float64[A;A]
    f36() = [A;B]
    f37() = Int[A;B]
    f38() = [A A]
    f39() = Int[A A]
    f40() = Float64[A A]
    f41() = [A B]
    f42() = Int[A B]

    for f in [f1, f2, f3, f4, f5, f6, f7, f8, f9, f10, f11, f12, f13, f14, f15, f16,
              f17, f18, f19, f20, f21, f22, f23, f24, f25, f26, f27, f28, f29, f30,
              f31, f32, f33, f34, f35, f36, f37, f38, f39, f40, f41, f42]
        @test isleaftype(Base.return_types(f, ())[1])
    end
end

# issue #14482
@inferred map(Int8, Int[0])

# make sure @inbounds isn't used too much
type OOB_Functor{T}; a::T; end
(f::OOB_Functor)(i::Int) = f.a[i]
let f = OOB_Functor([1,2])
    @test_throws BoundsError map(f, [1,2,3,4,5])
end


# issue 15654
@test cumprod([5], 2) == [5]
@test cumprod([1 2; 3 4], 3) == [1 2; 3 4]
@test cumprod([1 2; 3 4], 1) == [1 2; 3 8]
@test cumprod([1 2; 3 4], 2) == [1 2; 3 12]

@test cumsum([5], 2) == [5]
@test cumsum([1 2; 3 4], 1) == [1 2; 4 6]
@test cumsum([1 2; 3 4], 2) == [1 3; 3 7]
@test cumsum([1 2; 3 4], 3) == [1 2; 3 4]

module TestNLoops15895

using Base.Cartesian
using Base.Test

# issue 15894
function f15894(d)
    s = zero(eltype(d))
    @nloops 1 i d begin
        s += @nref 1 d i
    end
    s
end
@test f15894(ones(Int, 100)) == 100
end

<<<<<<< HEAD
# sign, conj, ~
let A = [-10,0,3], B = [-10.0,0.0,3.0], C = [1,im,0]
    @test sign(A) == [-1,0,1]
    @test sign(B) == [-1,0,1]
    @test typeof(sign(A)) == Vector{Int}
    @test typeof(sign(B)) == Vector{Float64}

    @test conj(A) == A
    @test conj(B) == A
    @test conj(C) == [1,-im,0]
    @test typeof(conj(A)) == Vector{Int}
    @test typeof(conj(B)) == Vector{Float64}
    @test typeof(conj(C)) == Vector{Complex{Int}}

    @test ~A == [9,-1,-4]
    @test typeof(~A) == Vector{Int}
=======
end

# issue #16247
let A = zeros(3,3)
    @test size(A[:,0x1:0x2]) == (3, 2)
    @test size(A[:,UInt(1):UInt(2)]) == (3,2)
    @test size(similar(A, UInt(3), 0x3)) == size(similar(A, (UInt(3), 0x3))) == (3,3)
>>>>>>> d3c3c31e
end<|MERGE_RESOLUTION|>--- conflicted
+++ resolved
@@ -1596,7 +1596,6 @@
 @test f15894(ones(Int, 100)) == 100
 end
 
-<<<<<<< HEAD
 # sign, conj, ~
 let A = [-10,0,3], B = [-10.0,0.0,3.0], C = [1,im,0]
     @test sign(A) == [-1,0,1]
@@ -1613,7 +1612,6 @@
 
     @test ~A == [9,-1,-4]
     @test typeof(~A) == Vector{Int}
-=======
 end
 
 # issue #16247
@@ -1621,5 +1619,4 @@
     @test size(A[:,0x1:0x2]) == (3, 2)
     @test size(A[:,UInt(1):UInt(2)]) == (3,2)
     @test size(similar(A, UInt(3), 0x3)) == size(similar(A, (UInt(3), 0x3))) == (3,3)
->>>>>>> d3c3c31e
 end