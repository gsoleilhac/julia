## array.jl: Dense arrays

typealias Vector{T} Array{T,1}
typealias Matrix{T} Array{T,2}
typealias VecOrMat{T} Union(Vector{T}, Matrix{T})

typealias StridedArray{T,N,A<:Array}  Union(Array{T,N}, SubArray{T,N,A})
typealias StridedVector{T,A<:Array}   Union(Vector{T} , SubArray{T,1,A})
typealias StridedMatrix{T,A<:Array}   Union(Matrix{T} , SubArray{T,2,A})
typealias StridedVecOrMat{T} Union(StridedVector{T}, StridedMatrix{T})

## Basic functions ##

size(a::Array) = arraysize(a)
size(a::Array, d) = arraysize(a, d)
size(a::Matrix) = (arraysize(a,1), arraysize(a,2))
length(a::Array) = arraylen(a)

## copy ##

function copy_to{T}(dest::Array{T}, dsto, src::Array{T}, so, N)
    if so+N-1 > numel(src) || dsto+N-1 > numel(dest) || dsto < 1 || so < 1
        throw(BoundsError())
    end
    if isa(T, BitsKind)
        ccall(:memcpy, Ptr{Void}, (Ptr{Void}, Ptr{Void}, Uint),
              pointer(dest, dsto), pointer(src, so), N*sizeof(T))
    else
        for i=0:N-1
            dest[i+dsto] = src[i+so]
        end
    end
    return dest
end

copy_to{T}(dest::Array{T}, src::Array{T}) = copy_to(dest, 1, src, 1, numel(src))

function reinterpret{T,S}(::Type{T}, a::Array{S,1})
    nel = int(div(numel(a)*sizeof(S),sizeof(T)))
    ccall(:jl_reshape_array, Array{T,1}, (Any, Any, Any), Array{T,1}, a, (nel,))
end

function reinterpret{T,S}(::Type{T}, a::Array{S})
    if sizeof(S) != sizeof(T)
        error("reinterpret: result shape not specified")
    end
    reinterpret(T, a, size(a))
end

function reinterpret{T,S,N}(::Type{T}, a::Array{S}, dims::NTuple{N,Int})
    nel = div(numel(a)*sizeof(S),sizeof(T))
    if prod(dims) != nel
        error("reinterpret: invalid dimensions")
    end
    ccall(:jl_reshape_array, Array{T,N}, (Any, Any, Any), Array{T,N}, a, dims)
end
reinterpret(t::Type,x) = reinterpret(t,[x])[1]

function reshape{T,N}(a::Array{T}, dims::NTuple{N,Int})
    if prod(dims) != numel(a)
        error("reshape: invalid dimensions")
    end
    ccall(:jl_reshape_array, Array{T,N}, (Any, Any, Any), Array{T,N}, a, dims)
end

## Constructors ##

_jl_comprehension_zeros{T,n}(oneresult::AbstractArray{T,n}, dims...) = Array(T, dims...)
_jl_comprehension_zeros{T}(oneresult::T, dims...) = Array(T, dims...)
_jl_comprehension_zeros(oneresult::(), dims...) = Array(None, dims...)

similar(a::Array, T, dims::Dims)      = Array(T, dims)
similar{T}(a::Array{T,1})             = Array(T, size(a,1))
similar{T}(a::Array{T,2})             = Array(T, size(a,1), size(a,2))
similar{T}(a::Array{T,1}, dims::Dims) = Array(T, dims)
similar{T}(a::Array{T,1}, m::Int)     = Array(T, m)
similar{T}(a::Array{T,1}, S)          = Array(S, size(a,1))
similar{T}(a::Array{T,2}, dims::Dims) = Array(T, dims)
similar{T}(a::Array{T,2}, m::Int)     = Array(T, m)
similar{T}(a::Array{T,2}, S)          = Array(S, size(a,1), size(a,2))

# T[x...] constructs Array{T,1}
function ref{T}(::Type{T}, vals...)
    a = Array(T,length(vals))
    for i = 1:length(vals)
        a[i] = vals[i]
    end
    return a
end

# T[a:b] and T[a:s:b] also contruct typed ranges
function ref{T<:Number}(::Type{T}, r::Ranges)
    a = Array(T,length(r))
    i = 1
    for x in r
        a[i] = x
        i += 1
    end
    return a
end

function fill!{T<:Union(Int8,Uint8)}(a::Array{T}, x::Integer)
    ccall(:memset, Void, (Ptr{T}, Int32, Int), a, x, length(a))
    return a
end
function fill!{T<:Union(Integer,Float)}(a::Array{T}, x)
    if isa(T,BitsKind) && convert(T,x) == 0
        ccall(:memset, Ptr{T}, (Ptr{T}, Int32, Int32), a,0,length(a)*sizeof(T))
    else
        for i = 1:numel(a)
            a[i] = x
        end
    end
    return a
end

fill(v, dims::Dims)       = fill!(Array(typeof(v), dims), v)
fill(v, dims::Integer...) = fill!(Array(typeof(v), dims...), v)

zeros{T}(::Type{T}, args...) = fill!(Array(T, args...), zero(T))
zeros(args...)               = fill!(Array(Float64, args...), float64(0))

ones{T}(::Type{T}, args...) = fill!(Array(T, args...), one(T))
ones(args...)               = fill!(Array(Float64, args...), float64(1))

trues(args...)  = fill(true, args...)
falses(args...) = fill(false, args...)

eye(n::Int) = eye(n, n)
function eye(m::Int, n::Int)
    a = zeros(m,n)
    for i = 1:min(m,n)
        a[i,i] = 1
    end
    return a
end
function one{T}(x::StridedMatrix{T})
    m, n = size(x)
    a = zeros(T,size(x))
    for i = 1:min(m,n)
        a[i,i] = 1
    end
    return a
end

function linspace(start::Real, stop::Real, n::Integer)
    (start, stop) = promote(start, stop)
    a = Array(typeof(start), int(n))
    if n == 1
        a[1] = start
        return a
    end
    step = (stop-start)/(n-1)
    for i=1:n
        a[i] = start+(i-1)*step
    end
    a
end

linspace(start::Real, stop::Real) = linspace(start, stop, 100)

logspace(start::Real, stop::Real, n::Integer) = 10.^linspace(start, stop, n)
logspace(start::Real, stop::Real) = logspace(start, stop, 50)

## Conversions ##

convert{T,n}(::Type{Array{T}}, x::Array{T,n}) = x
convert{T,n}(::Type{Array{T,n}}, x::Array{T,n}) = x
convert{T,n,S}(::Type{Array{T}}, x::Array{S,n}) = convert(Array{T,n}, x)
convert{T,n,S}(::Type{Array{T,n}}, x::Array{S,n}) = copy_to(similar(x,T), x)

## Indexing: ref ##

ref(a::Array, i::Int) = arrayref(a,i)
ref(a::Array, i::Integer) = arrayref(a,int(i))
ref{T}(a::Array{T,0}) = arrayref(a,1)
ref{T}(a::Array{T,1}, i::Int) = arrayref(a,i)
ref{T}(a::Array{T,1}, i::Integer) = arrayref(a,int(i))
ref(a::Array{Any,1}, i::Int) = arrayref(a,i)
ref(a::Array{Any,1}, i::Integer) = arrayref(a,int(i))

ref(A::Array, i0::Integer, i1::Integer) = A[i0 + size(A,1)*(i1-1)]
ref(A::Array, i0::Integer, i1::Integer, i2::Integer) =
    A[i0 + size(A,1)*((i1-1) + size(A,2)*(i2-1))]
ref(A::Array, i0::Integer, i1::Integer, i2::Integer, i3::Integer) =
    A[i0 + size(A,1)*((i1-1) + size(A,2)*((i2-1) + size(A,3)*(i3-1)))]

function ref(A::Array, I::Integer...)
    ndims = length(I)
    index = I[1]
    stride = 1
    for k=2:ndims
        stride = stride * size(A, k-1)
        index += (I[k]-1) * stride
    end
    return A[index]
end

# note: this is also useful for Ranges
ref{T<:Integer}(A::Vector, I::AbstractVector{T}) = [ A[i] for i=I ]
ref{T<:Integer}(A::AbstractVector, I::AbstractVector{T}) = [ A[i] for i=I ]

ref{T<:Integer}(A::Matrix, I::AbstractVector{T}, j::Integer) = [ A[i,j] for i=I ]
ref{T<:Integer}(A::Matrix, I::Integer, J::AbstractVector{T}) = [ A[i,j] for i=I, j=J ]
ref{T<:Integer}(A::Matrix, I::AbstractVector{T}, J::AbstractVector{T}) = [ A[i,j] for i=I, j=J ]

let ref_cache = nothing
global ref
function ref(A::Array, I::Indices...)
    i = length(I)
    while i > 0 && isa(I[i],Integer); i-=1; end
    d = map(length, I)::Dims
    X = similar(A, d[1:i])

    if is(ref_cache,nothing)
        ref_cache = Dict()
    end
    gen_cartesian_map(ref_cache, ivars -> quote
            X[storeind] = A[$(ivars...)]
            storeind += 1
        end, I, (:A, :X, :storeind), A, X, 1)
    return X
end
end

# logical indexing

function _jl_ref_bool_1d(A::Array, I::AbstractArray{Bool})
    n = sum(I)
    out = similar(A, n)
    c = 1
    for i = 1:numel(I)
        if I[i]
            out[c] = A[i]
            c += 1
        end
    end
    out
end

ref(A::Vector, I::AbstractVector{Bool}) = _jl_ref_bool_1d(A, I)
ref(A::Vector, I::AbstractArray{Bool}) = _jl_ref_bool_1d(A, I)
ref(A::Array, I::AbstractVector{Bool}) = _jl_ref_bool_1d(A, I)
ref(A::Array, I::AbstractArray{Bool}) = _jl_ref_bool_1d(A, I)

ref(A::Matrix, I::Integer, J::AbstractVector{Bool}) = A[I,find(J)]
ref(A::Matrix, I::AbstractVector{Bool}, J::Integer) = A[find(I),J]
ref(A::Matrix, I::AbstractVector{Bool}, J::AbstractVector{Bool}) = A[find(I),find(J)]
ref{T<:Integer}(A::Matrix, I::AbstractVector{T}, J::AbstractVector{Bool}) = [ A[i,j] for i=I, j=find(J) ]
ref{T<:Integer}(A::Matrix, I::AbstractVector{Bool}, J::AbstractVector{T}) = [ A[i,j] for i=find(I), j=J ]

## Indexing: assign ##

assign(A::Array{Any}, x::AbstractArray, i::Integer) = arrayset(A,int(i),x)
assign(A::Array{Any}, x::ANY, i::Integer) = arrayset(A,int(i),x)
assign{T}(A::Array{T}, x::AbstractArray, i::Integer) = arrayset(A,int(i),convert(T, x))
assign{T}(A::Array{T}, x, i::Integer) = arrayset(A,int(i),convert(T, x))
assign{T}(A::Array{T,0}, x) = arrayset(A,1,convert(T, x))

assign(A::Array, x, i0::Integer, i1::Integer) =
    A[i0 + size(A,1)*(i1-1)] = x
assign(A::Array, x::AbstractArray, i0::Integer, i1::Integer) =
    A[i0 + size(A,1)*(i1-1)] = x

assign(A::Array, x, i0::Integer, i1::Integer, i2::Integer) =
    A[i0 + size(A,1)*((i1-1) + size(A,2)*(i2-1))] = x
assign(A::Array, x::AbstractArray, i0::Integer, i1::Integer, i2::Integer) =
    A[i0 + size(A,1)*((i1-1) + size(A,2)*(i2-1))] = x

assign(A::Array, x, i0::Integer, i1::Integer, i2::Integer, i3::Integer) =
    A[i0 + size(A,1)*((i1-1) + size(A,2)*((i2-1) + size(A,3)*(i3-1)))] = x
assign(A::Array, x::AbstractArray, i0::Integer, i1::Integer, i2::Integer, i3::Integer) =
    A[i0 + size(A,1)*((i1-1) + size(A,2)*((i2-1) + size(A,3)*(i3-1)))] = x

assign(A::Array, x, I0::Integer, I::Integer...) = assign_scalarND(A,x,I0,I...)
assign(A::Array, x::AbstractArray, I0::Integer, I::Integer...) =
    assign_scalarND(A,x,I0,I...)

function assign_scalarND(A, x, I0::Integer, I::Integer...)
    index = I0
    stride = 1
    for k=1:length(I)
        stride = stride * size(A, k)
        index += (I[k]-1) * stride
    end
    A[index] = x
    return A
end

function assign{T<:Integer}(A::Array, x, I::AbstractVector{T})
    for i in I
        A[i] = x
    end
    return A
end

function assign{T<:Integer}(A::Array, X::AbstractArray, I::AbstractVector{T})
    count = 1
    for i in I
        A[i] = X[count]
        count += 1
    end
    return A
end

function assign{T<:Integer}(A::Matrix, x, i::Integer, J::AbstractVector{T})
    m = size(A, 1)
    for j in J
        A[(j-1)*m + i] = x
    end
    return A
end
function assign{T<:Integer}(A::Matrix, X::AbstractArray, i::Integer, J::AbstractVector{T})
    m = size(A, 1)
    count = 1
    for j in J
        A[(j-1)*m + i] = X[count]
        count += 1
    end
    return A
end

function assign{T<:Integer}(A::Matrix, x, I::AbstractVector{T}, j::Integer)
    m = size(A, 1)
    offset = (j-1)*m
    for i in I
        A[offset + i] = x
    end
    return A
end
function assign{T<:Integer}(A::Matrix, X::AbstractArray, I::AbstractVector{T}, j::Integer)
    m = size(A, 1)
    offset = (j-1)*m
    count = 1
    for i in I
        A[offset + i] = X[count]
        count += 1
    end
    return A
end

function assign{T<:Integer}(A::Matrix, x, I::AbstractVector{T}, J::AbstractVector{T})
    m = size(A, 1)
    for j in J
        offset = (j-1)*m
        for i in I
            A[offset + i] = x
        end
    end
    return A
end
function assign{T<:Integer}(A::Matrix, X::AbstractArray, I::AbstractVector{T}, J::AbstractVector{T})
    m = size(A, 1)
    count = 1
    for j in J
        offset = (j-1)*m
        for i in I
            A[offset + i] = X[count]
            count += 1
        end
    end
    return A
end

let assign_cache = nothing
global assign
function assign(A::Array, x, I0::Indices, I::Indices...)
    if is(assign_cache,nothing)
        assign_cache = Dict()
    end
    gen_cartesian_map(assign_cache, ivars->:(A[$(ivars...)] = x),
                      tuple(I0, I...),
                      (:A, :x),
                      A, x)
    return A
end
end

let assign_cache = nothing
global assign
function assign(A::Array, X::AbstractArray, I0::Indices, I::Indices...)
    if is(assign_cache,nothing)
        assign_cache = Dict()
    end
    gen_cartesian_map(assign_cache, ivars->:(A[$(ivars...)] = X[refind];
                                             refind += 1),
                      tuple(I0, I...),
                      (:A, :X, :refind),
                      A, X, 1)
    return A
end
end

# logical indexing

function _jl_assign_bool_scalar_1d(A::Array, x, I::AbstractArray{Bool})
    n = sum(I)
    for i = 1:numel(I)
        if I[i]
            A[i] = x
        end
    end
    A
end

function _jl_assign_bool_vector_1d(A::Array, X::AbstractArray, I::AbstractArray{Bool})
    n = sum(I)
    c = 1
    for i = 1:numel(I)
        if I[i]
            A[i] = X[c]
            c += 1
        end
    end
    A
end

assign(A::Array, X::AbstractArray, I::AbstractVector{Bool}) = _jl_assign_bool_vector_1d(A, X, I)
assign(A::Array, X::AbstractArray, I::AbstractArray{Bool}) = _jl_assign_bool_vector_1d(A, X, I)
assign(A::Array, x, I::AbstractVector{Bool}) = _jl_assign_bool_scalar_1d(A, x, I)
assign(A::Array, x, I::AbstractArray{Bool}) = _jl_assign_bool_scalar_1d(A, x, I)

assign(A::Matrix, x::AbstractArray, I::Integer, J::AbstractVector{Bool}) = (A[I,find(J)]=x)
assign(A::Matrix, x, I::Integer, J::AbstractVector{Bool}) = (A[I,find(J)]=x)

assign(A::Matrix, x::AbstractArray, I::AbstractVector{Bool}, J::Integer) = (A[find(I),J]=x)
assign(A::Matrix, x, I::AbstractVector{Bool}, J::Integer) = (A[find(I),J]=x)

assign(A::Matrix, x::AbstractArray, I::AbstractVector{Bool}, J::AbstractVector{Bool}) = (A[find(I),find(J)]=x)
assign(A::Matrix, x, I::AbstractVector{Bool}, J::AbstractVector{Bool}) = (A[find(I),find(J)]=x)

assign{T<:Integer}(A::Matrix, x::AbstractArray, I::AbstractVector{T}, J::AbstractVector{Bool}) = (A[I,find(J)]=x)
assign{T<:Integer}(A::Matrix, x, I::AbstractVector{T}, J::AbstractVector{Bool}) = (A[I,find(J)]=x)

assign{T<:Integer}(A::Matrix, x::AbstractArray, I::AbstractVector{Bool}, J::AbstractVector{T}) = (A[find(I),J]=x)
assign{T<:Integer}(A::Matrix, x, I::AbstractVector{Bool}, J::AbstractVector{T}) = (A[find(I),J]=x)

## Dequeue functionality ##

function push{T}(a::Array{T,1}, item)
    if is(T,None)
        error("[] cannot grow. Instead, initialize the array with \"T[]\".")
    end
    # convert first so we don't grow the array if the assignment won't work
    item = convert(T, item)
    ccall(:jl_array_grow_end, Void, (Any, Uint), a, 1)
    a[end] = item
    return a
end

function push(a::Array{Any,1}, item::ANY)
    ccall(:jl_array_grow_end, Void, (Any, Uint), a, 1)
    arrayset(a, length(a), item)
    return a
end

function append!{T}(a::Array{T,1}, items::Array{T,1})
    if is(T,None)
        error("[] cannot grow. Instead, initialize the array with \"T[]\".")
    end
    n = length(items)
    ccall(:jl_array_grow_end, Void, (Any, Uint), a, n)
    a[end-n+1:end] = items
    return a
end

function grow(a::Vector, n::Integer)
    ccall(:jl_array_grow_end, Void, (Any, Uint), a, n)
    return a
end

function pop(a::Vector)
    if isempty(a)
        error("pop: array is empty")
    end
    item = a[end]
    ccall(:jl_array_del_end, Void, (Any, Uint), a, 1)
    return item
end

function enqueue{T}(a::Array{T,1}, item)
    if is(T,None)
        error("[] cannot grow. Instead, initialize the array with \"T[]\".")
    end
    item = convert(T, item)
    ccall(:jl_array_grow_beg, Void, (Any, Uint), a, 1)
    a[1] = item
    return a
end
const unshift = enqueue

function shift(a::Vector)
    if isempty(a)
        error("shift: array is empty")
    end
    item = a[1]
    ccall(:jl_array_del_beg, Void, (Any, Uint), a, 1)
    return item
end

function insert{T}(a::Array{T,1}, i::Integer, item)
    if i < 1
        throw(BoundsError())
    end
    item = convert(T, item)
    n = length(a)
    if i > n
        ccall(:jl_array_grow_end, Void, (Any, Uint), a, i-n)
    elseif i > div(n,2)
        ccall(:jl_array_grow_end, Void, (Any, Uint), a, 1)
        for k=n+1:-1:i+1
            a[k] = a[k-1]
        end
    else
        ccall(:jl_array_grow_beg, Void, (Any, Uint), a, 1)
        for k=1:(i-1)
            a[k] = a[k+1]
        end
    end
    a[i] = item
end

function del(a::Vector, i::Integer)
    n = length(a)
    if !(1 <= i <= n)
        throw(BoundsError())
    end
    if i < div(n,2)
        for k = i:-1:2
            a[k] = a[k-1]
        end
        ccall(:jl_array_del_beg, Void, (Any, Uint), a, 1)
    else
        for k = i:n-1
            a[k] = a[k+1]
        end
        ccall(:jl_array_del_end, Void, (Any, Uint), a, 1)
    end
    return a
end

function del{T<:Integer}(a::Vector, r::Range1{T})
    n = length(a)
    f = first(r)
    l = last(r)
    if !(1 <= f && l <= n)
        throw(BoundsError())
    end
    if l < f
        return a
    end
    d = l-f+1
    if f-1 < n-l
        for k = l:-1:1+d
            a[k] = a[k-d]
        end
        ccall(:jl_array_del_beg, Void, (Any, Uint), a, d)
    else
        for k = f:n-d
            a[k] = a[k+d]
        end
        ccall(:jl_array_del_end, Void, (Any, Uint), a, d)
    end
    return a
end

function del_all(a::Vector)
    ccall(:jl_array_del_end, Void, (Any, Uint), a, length(a))
    return a
end

## Unary operators ##

function conj!{T<:Number}(A::StridedArray{T})
    for i=1:numel(A)
        A[i] = conj(A[i])
    end
    return A
end

for f in (:-, :~, :conj, :sign)
    @eval begin
        function ($f)(A::StridedArray)
            F = similar(A)
            for i=1:numel(A)
                F[i] = ($f)(A[i])
            end
            return F
        end
    end
end

for f in (:real, :imag)
    @eval begin
        function ($f){T}(A::StridedArray{T})
            S = typeof(($f)(zero(T)))
            F = similar(A, S)
            for i=1:numel(A)
                F[i] = ($f)(A[i])
            end
            return F
        end
    end
end

function !(A::StridedArray{Bool})
    F = similar(A)
    for i=1:numel(A)
        F[i] = !A[i]
    end
    return F
end

## Binary arithmetic operators ##

# ^ is difficult, since negative exponents give a different type

./(x::Array, y::Array ) = reshape( [ x[i] ./ y[i] for i=1:numel(x) ], size(x) )
./(x::Number,y::Array ) = reshape( [ x    ./ y[i] for i=1:numel(y) ], size(y) )
./(x::Array, y::Number) = reshape( [ x[i] ./ y    for i=1:numel(x) ], size(x) )

.^(x::Array, y::Array ) = reshape( [ x[i] ^ y[i] for i=1:numel(x) ], size(x) )
.^(x::Number,y::Array ) = reshape( [ x    ^ y[i] for i=1:numel(y) ], size(y) )
.^(x::Array, y::Number) = reshape( [ x[i] ^ y    for i=1:numel(x) ], size(x) )

function .^{S<:Integer,T<:Integer}(A::Array{S}, B::Array{T})
    F = Array(Float64, promote_shape(size(A), size(B)))
    for i=1:numel(A)
        F[i] = float64(A[i])^float64(B[i])
    end
    return F
end

function .^{T<:Integer}(A::Integer, B::Array{T})
    F = similar(B, Float64)
    for i=1:numel(B)
        F[i] = float64(A)^float64(B[i])
    end
    return F
end

function _jl_power_array_int_body{T}(F::Array{T}, A, B)
    for i=1:numel(A)
        F[i] = A[i]^convert(T,B)
    end
    return F
end

function .^{T<:Integer}(A::Array{T}, B::Integer)
    F = similar(A, B < 0 ? Float64 : promote_type(T,typeof(B)))
    _jl_power_array_int_body(F, A, B)
end

for f in (:+, :-, :.*, :div, :mod, :&, :|, :$)
    @eval begin
        function ($f){S,T}(A::AbstractArray{S}, B::AbstractArray{T})
            F = Array(promote_type(S,T), promote_shape(size(A),size(B)))
            for i=1:numel(A)
                F[i] = ($f)(A[i], B[i])
            end
            return F
        end
        function ($f){T}(A::Number, B::AbstractArray{T})
            F = similar(B, promote_type(typeof(A),T))
            for i=1:numel(B)
                F[i] = ($f)(A, B[i])
            end
            return F
        end
        function ($f){T}(A::AbstractArray{T}, B::Number)
            F = similar(A, promote_type(T,typeof(B)))
            for i=1:numel(A)
                F[i] = ($f)(A[i], B)
            end
            return F
        end
    end
end

## promotion to complex ##

function complex{S<:Real,T<:Real}(A::Array{S}, B::Array{T})
    F = similar(A, typeof(complex(zero(S),zero(T))))
    for i=1:numel(A)
        F[i] = complex(A[i], B[i])
    end
    return F
end

function complex{T<:Real}(A::Real, B::Array{T})
    F = similar(B, typeof(complex(A,zero(T))))
    for i=1:numel(B)
        F[i] = complex(A, B[i])
    end
    return F
end

function complex{T<:Real}(A::Array{T}, B::Real)
    F = similar(A, typeof(complex(zero(T),B)))
    for i=1:numel(A)
        F[i] = complex(A[i], B)
    end
    return F
end

function complex{T<:Real}(A::Array{T})
    z = zero(T)
    F = similar(A, typeof(complex(z,z)))
    for i=1:numel(A)
        F[i] = complex(A[i], z)
    end
    return F
end

## Binary comparison operators ##

for (f,scalarf) in ((:(.==),:(==)), (:.<, :<), (:.!=,:!=), (:.<=,:<=))
    @eval begin
        function ($f)(A::AbstractArray, B::AbstractArray)
            F = Array(Bool, promote_shape(size(A),size(B)))
            for i = 1:numel(B)
                F[i] = ($scalarf)(A[i], B[i])
            end
            return F
        end
        ($f)(A, B::AbstractArray) =
            reshape([ ($scalarf)(A, B[i]) for i=1:length(B)], size(B))
        ($f)(A::AbstractArray, B) =
            reshape([ ($scalarf)(A[i], B) for i=1:length(A)], size(A))
    end
end

## data movement ##

function slicedim(A::Array, d::Integer, i::Integer)
    d_in = size(A)
    leading = d_in[1:(d-1)]
    d_out = append(leading, (1,), d_in[(d+1):end])

    M = prod(leading)
    N = numel(A)
    stride = M * d_in[d]

    B = similar(A, d_out)
    index_offset = 1 + (i-1)*M

    l = 1

    if M==1
        for j=0:stride:(N-stride)
            B[l] = A[j + index_offset]
            l += 1
        end
    else
        for j=0:stride:(N-stride)
            offs = j + index_offset
            for k=0:(M-1)
                B[l] = A[offs + k]
                l += 1
            end
        end
    end
    return B
end

function flipdim{T}(A::Array{T}, d::Integer)
    nd = ndims(A)
    sd = d > nd ? 1 : size(A, d)
    if sd == 1
        return copy(A)
    end

    B = similar(A)

    nnd = 0
    for i = 1:nd
        nnd += int(size(A,i)==1 || i==d)
    end
    if nnd==nd
        # flip along the only non-singleton dimension
        for i = 1:sd
            B[i] = A[sd+1-i]
        end
        return B
    end

    d_in = size(A)
    leading = d_in[1:(d-1)]
    M = prod(leading)
    N = numel(A)
    stride = M * sd

    if M==1
        for j = 0:stride:(N-stride)
            for i = 1:sd
                ri = sd+1-i
                B[j + ri] = A[j + i]
            end
        end
    else
        if isa(T,BitsKind) && M>200
            for i = 1:sd
                ri = sd+1-i
                for j=0:stride:(N-stride)
                    offs = j + 1 + (i-1)*M
                    boffs = j + 1 + (ri-1)*M
                    copy_to(B, boffs, A, offs, M)
                end
            end
        else
            for i = 1:sd
                ri = sd+1-i
                for j=0:stride:(N-stride)
                    offs = j + 1 + (i-1)*M
                    boffs = j + 1 + (ri-1)*M
                    for k=0:(M-1)
                        B[boffs + k] = A[offs + k]
                    end
                end
            end
        end
    end
    return B
end

function rotl90(A::StridedMatrix)
    m,n = size(A)
    B = similar(A,(n,m))
    for i=1:m, j=1:n
        B[n-j+1,i] = A[i,j]
    end
    return B
end
function rotr90(A::StridedMatrix)
    m,n = size(A)
    B = similar(A,(n,m))
    for i=1:m, j=1:n
        B[j,m-i+1] = A[i,j]
    end
    return B
end
function rot180(A::StridedMatrix)
    m,n = size(A)
    B = similar(A)
    for i=1:m, j=1:n
        B[m-i+1,n-j+1] = A[i,j]
    end
    return B
end
function rotl90(A::AbstractMatrix, k::Integer)
    k = mod(k, 4)
    k == 1 ? rotl90(A) :
    k == 2 ? rot180(A) :
    k == 3 ? rotr90(A) : copy(A)
end
rotr90(A::AbstractMatrix, k::Integer) = rotl90(A,-k)
rot180(A::AbstractMatrix, k::Integer) = mod(k, 2) == 1 ? rot180(A) : copy(A)
const rot90 = rotl90

reverse(v::StridedVector) = (n=length(v); [ v[n-i+1] for i=1:n ])
function reverse!(v::StridedVector)
    n = length(v)
    r = n
    for i=1:div(n,2)
        v[i], v[r] = v[r], v[i]
        r -= 1
    end
    v
end

## find ##

function nnz(a::StridedArray)
    n = 0
    for i = 1:numel(a)
        n += bool(a[i]) ? 1 : 0
    end
    return n
end

<<<<<<< HEAD
# returns the index of the first non-zero element, or 0 if all zeros
function findfirst{T}(A::StridedArray{T})
    z = zero(T)
    for i = 1:length(A)
        if A[i] != z
            return i
        end
    end
    return 0
end

# returns the index of the first matching element
function findfirst{T}(A::StridedArray{T}, v::T)
    for i = 1:length(A)
        if A[i] == v
            return i
        end
    end
    return 0
end

# returns the index of the first element for which the function returns true
function findfirst{T}(A::StridedArray{T}, testf::Function)
    for i = 1:length(A)
        if testf(A[i])
            return i
        end
    end
    return 0
end


function find{T}(A::StridedArray{T})
=======
function find(A::StridedArray)
>>>>>>> 2da927d1
    nnzA = nnz(A)
    I = Array(Int, nnzA)
    count = 1
    for i=1:length(A)
        if A[i] != 0
            I[count] = i
            count += 1
        end
    end
    return I
end

findn(A::StridedVector) = find(A)

function findn(A::StridedMatrix)
    nnzA = nnz(A)
    I = Array(Int, nnzA)
    J = Array(Int, nnzA)
    count = 1
    for j=1:size(A,2), i=1:size(A,1)
        if A[i,j] != 0
            I[count] = i
            J[count] = j
            count += 1
        end
    end
    return (I, J)
end

let findn_cache = nothing
function findn_one(ivars)
    s = { quote I[$i][count] = $ivars[i] end for i = 1:length(ivars)}
    quote
    	Aind = A[$(ivars...)]
    	if Aind != z
    	    $(s...)
    	    count +=1
    	end
    end
end

global findn
function findn{T}(A::StridedArray{T})
    ndimsA = ndims(A)
    nnzA = nnz(A)
    I = ntuple(ndimsA, x->Array(Int, nnzA))
    if nnzA > 0
        ranges = ntuple(ndims(A), d->(1:size(A,d)))

        if is(findn_cache,nothing)
            findn_cache = Dict()
        end

        gen_cartesian_map(findn_cache, findn_one, ranges,
                          (:A, :I, :count, :z), A,I,1, zero(T))
    end
    return I
end
end

function findn_nzs{T}(A::StridedMatrix{T})
    nnzA = nnz(A)
    I = zeros(Int, nnzA)
    J = zeros(Int, nnzA)
    NZs = zeros(T, nnzA)
    count = 1
    if nnzA > 0
        for j=1:size(A,2), i=1:size(A,1)
            Aij = A[i,j]
            if Aij != 0
                I[count] = i
                J[count] = j
                NZs[count] = Aij
                count += 1
            end
        end
    end
    return (I, J, NZs)
end

function nonzeros{T}(A::StridedArray{T})
    nnzA = nnz(A)
    V = Array(T, nnzA)
    count = 1
    if nnzA > 0
        for i=1:length(A)
            Ai = A[i]
            if Ai != 0
                V[count] = Ai
                count += 1
            end
        end
    end
    return V
end

## Reductions ##

contains(s::Number, n::Number) = (s == n)

areduce{T}(f::Function, A::StridedArray{T}, region::Region, v0) =
    areduce(f,A,region,v0,T)

# TODO:
# - find out why inner loop with dimsA[i] instead of size(A,i) is way too slow

let areduce_cache = nothing
# generate the body of the N-d loop to compute a reduction
function gen_areduce_func(n, f)
    ivars = { gensym() for i=1:n }
    # limits and vars for reduction loop
    lo    = { gensym() for i=1:n }
    hi    = { gensym() for i=1:n }
    rvars = { gensym() for i=1:n }
    setlims = { quote
        # each dim of reduction is either 1:sizeA or ivar:ivar
        if contains(region,$i)
            $lo[i] = 1
            $hi[i] = size(A,$i)
        else
            $lo[i] = $hi[i] = $ivars[i]
        end
               end for i=1:n }
    rranges = { :( ($lo[i]):($hi[i]) ) for i=1:n }  # lo:hi for all dims
    body =
    quote
        _tot = v0
        $(setlims...)
        $make_loop_nest(rvars, rranges,
                        :(_tot = ($f)(_tot, A[$(rvars...)])))
        R[_ind] = _tot
        _ind += 1
    end
    quote
        local _F_
        function _F_(f, A, region, R, v0)
            _ind = 1
            $make_loop_nest(ivars, { :(1:size(R,$i)) for i=1:n }, body)
        end
        _F_
    end
end

global areduce
function areduce(f::Function, A::StridedArray, region::Region, v0, RType::Type)
    dimsA = size(A)
    ndimsA = ndims(A)
    dimsR = ntuple(ndimsA, i->(contains(region, i) ? 1 : dimsA[i]))
    R = similar(A, RType, dimsR)

    if is(areduce_cache,nothing)
        areduce_cache = Dict()
    end

    key = ndimsA
    fname = :f

    if  (is(f,+)     && (fname=:+;true)) ||
        (is(f,*)     && (fname=:*;true)) ||
        (is(f,max)   && (fname=:max;true)) ||
        (is(f,min)   && (fname=:min;true)) ||
        (is(f,any)   && (fname=:any;true)) ||
        (is(f,all)   && (fname=:all;true))
        key = (fname, ndimsA)
    end

    if !has(areduce_cache,key)
        fexpr = gen_areduce_func(ndimsA, fname)
        func = eval(fexpr)
        areduce_cache[key] = func
    else
        func = areduce_cache[key]
    end

    func(f, A, region, R, v0)

    return R
end
end

function sum{T}(A::StridedArray{T})
    if isempty(A)
        return zero(T)
    end
    v = A[1]
    for i=2:numel(A)
        v += A[i]
    end
    v
end

function prod{T}(A::StridedArray{T})
    if isempty(A)
        return one(T)
    end
    v = A[1]
    for i=2:numel(A)
        v *= A[i]
    end
    v
end

function min{T<:Integer}(A::StridedArray{T})
    v = typemax(T)
    for i=1:numel(A)
        x = A[i]
        if x < v
            v = x
        end
    end
    v
end

function max{T<:Integer}(A::StridedArray{T})
    v = typemin(T)
    for i=1:numel(A)
        x = A[i]
        if x > v
            v = x
        end
    end
    v
end

max{T}(A::StridedArray{T}, b::(), region::Region) = areduce(max,A,region,typemin(T),T)
min{T}(A::StridedArray{T}, b::(), region::Region) = areduce(min,A,region,typemax(T),T)
sum{T}(A::StridedArray{T}, region::Region)  = areduce(+,A,region,zero(T))
prod{T}(A::StridedArray{T}, region::Region) = areduce(*,A,region,one(T))

all(A::StridedArray{Bool}, region::Region) = areduce(all,A,region,true)
any(A::StridedArray{Bool}, region::Region) = areduce(any,A,region,false)
sum(A::StridedArray{Bool}, region::Region) = areduce(+,A,region,0,Int)
sum(A::StridedArray{Bool}) = count(A)
prod(A::StridedArray{Bool}) =
    error("use all() instead of prod() for boolean arrays")
prod(A::StridedArray{Bool}, region::Region) =
    error("use all() instead of prod() for boolean arrays")

## map over arrays ##

## along an axis
function amap(f::Function, A::StridedArray, axis::Integer)
    dimsA = size(A)
    ndimsA = ndims(A)
    axis_size = dimsA[axis]

    if axis_size == 0
        return f(A)
    end

    idx = ntuple(ndimsA, j -> j == axis ? 1 : 1:dimsA[j])
    r = f(sub(A, idx))
    R = Array(typeof(r), axis_size)
    R[1] = r

    for i = 2:axis_size
        idx = ntuple(ndimsA, j -> j == axis ? i : 1:dimsA[j])
        R[i] = f(sub(A, idx))
    end

    return R
end


## 1 argument
function map_to(dest::StridedArray, f, A::StridedArray)
    for i=1:numel(A)
        dest[i] = f(A[i])
    end
    return dest
end
function map_to2(first, dest::StridedArray, f, A::StridedArray)
    dest[1] = first
    for i=2:numel(A)
        dest[i] = f(A[i])
    end
    return dest
end

function map(f, A::StridedArray)
    if isempty(A); return A; end
    first = f(A[1])
    dest = similar(A, typeof(first))
    return map_to2(first, dest, f, A)
end

## 2 argument
function map_to(dest::StridedArray, f, A::StridedArray, B::StridedArray)
    for i=1:numel(A)
        dest[i] = f(A[i], B[i])
    end
    return dest
end
function map_to2(first, dest::StridedArray, f,
                 A::StridedArray, B::StridedArray)
    dest[1] = first
    for i=2:numel(A)
        dest[i] = f(A[i], B[i])
    end
    return dest
end

function map(f, A::StridedArray, B::StridedArray)
    shp = promote_shape(size(A),size(B))
    if isempty(A)
        return similar(A, eltype(A), shp)
    end
    first = f(A[1], B[1])
    dest = similar(A, typeof(first), shp)
    return map_to2(first, dest, f, A, B)
end

function map_to(dest::StridedArray, f, A::StridedArray, B::Number)
    for i=1:numel(A)
        dest[i] = f(A[i], B)
    end
    return dest
end
function map_to2(first, dest::StridedArray, f, A::StridedArray, B::Number)
    dest[1] = first
    for i=2:numel(A)
        dest[i] = f(A[i], B)
    end
    return dest
end

function map(f, A::StridedArray, B::Number)
    if isempty(A); return A; end
    first = f(A[1], B)
    dest = similar(A, typeof(first))
    return map_to2(first, dest, f, A, B)
end

function map_to(dest::StridedArray, f, A::Number, B::StridedArray)
    for i=1:numel(B)
        dest[i] = f(A, B[i])
    end
    return dest
end
function map_to2(first, dest::StridedArray, f, A::Number, B::StridedArray)
    dest[1] = first
    for i=2:numel(B)
        dest[i] = f(A, B[i])
    end
    return dest
end

function map(f, A::Number, B::StridedArray)
    if isempty(A); return A; end
    first = f(A, B[1])
    dest = similar(B, typeof(first))
    return map_to2(first, dest, f, A, B)
end

## N argument
function map_to(dest::StridedArray, f, As::StridedArray...)
    n = numel(As[1])
    i = 1
    ith = a->a[i]
    for i=1:n
        dest[i] = f(map(ith, As)...)
    end
    return dest
end
function map_to2(first, dest::StridedArray, f, As::StridedArray...)
    n = numel(As[1])
    i = 1
    ith = a->a[i]
    dest[1] = first
    for i=2:n
        dest[i] = f(map(ith, As)...)
    end
    return dest
end

function map(f, As::StridedArray...)
    shape = mapreduce(promote_shape, size, As)
    if prod(shape) == 0
        return similar(As[1], eltype(As[1]), shape)
    end
    first = f(map(a->a[1], As)...)
    dest = similar(As[1], typeof(first), shape)
    return map_to2(first, dest, f, As...)
end

## Filter ##

# given a function returning a boolean and an array, return matching elements
function filter(f::Function, As::StridedArray)
    boolmap::Array{Bool} = map(f, As)
    As[boolmap]
end

## Transpose ##

function transpose{T<:Union(Float64,Float32,Complex128,Complex64)}(A::Matrix{T})
    if numel(A) > 50000
        return _jl_fftw_transpose(reshape(A, size(A, 2), size(A, 1)))
    else
        return [ A[j,i] for i=1:size(A,2), j=1:size(A,1) ]
    end
end

ctranspose{T<:Real}(A::StridedVecOrMat{T}) = transpose(A)

ctranspose(x::StridedVecOrMat) = transpose(x)

transpose(x::StridedVector) = [ x[j] for i=1, j=1:size(x,1) ]
transpose(x::StridedMatrix) = [ x[j,i] for i=1:size(x,2), j=1:size(x,1) ]

ctranspose{T<:Number}(x::StridedVector{T}) = [ conj(x[j]) for i=1, j=1:size(x,1) ]
ctranspose{T<:Number}(x::StridedMatrix{T}) = [ conj(x[j,i]) for i=1:size(x,2), j=1:size(x,1) ]

## Permute ##

let permute_cache = nothing, stridenames::Array{Any,1} = {}
global permute
function permute(A::StridedArray, perm)
    dimsA = size(A)
    ndimsA = length(dimsA)
    dimsP = ntuple(ndimsA, i->dimsA[perm[i]])
    P = similar(A, dimsP)
    ranges = ntuple(ndimsA, i->(colon(1,dimsP[i])))
    while length(stridenames) < ndimsA
        push(stridenames, gensym())
    end

    #calculates all the strides
    strides = [ stride(A, perm[dim]) for dim = 1:length(perm) ]

    #Creates offset, because indexing starts at 1
    offset = 0
    for i in strides
        offset+=i
    end
    offset = 1-offset

    function permute_one(ivars)
        len = length(ivars)
        counts = { gensym() for i=1:len}
        toReturn = cell(len+1,2)
        for i = 1:numel(toReturn)
            toReturn[i] = nothing
        end

        tmp = counts[end]
        toReturn[len+1] = quote
            ind = 1
            $tmp = $stridenames[len]
        end

        #inner most loop
        toReturn[1] = quote
            P[ind] = A[+($counts...)+offset]
            ind+=1
            $counts[1]+= $stridenames[1]
        end
        for i = 1:len-1
            tmp = counts[i]
            val = i
            toReturn[(i+1)] = quote
                $tmp = $stridenames[val]
            end
            tmp2 = counts[i+1]
            val = i+1
            toReturn[(i+1)+(len+1)] = quote
                 $tmp2 += $stridenames[val]
            end
        end
        toReturn
    end

    if is(permute_cache,nothing)
	permute_cache = Dict()
    end

    gen_cartesian_map(permute_cache, permute_one, ranges,
                      tuple(:A, :P, :perm, :offset, stridenames[1:ndimsA]...),
                      A, P, perm, offset, strides...)

    return P
end
end # let<|MERGE_RESOLUTION|>--- conflicted
+++ resolved
@@ -878,7 +878,6 @@
     return n
 end
 
-<<<<<<< HEAD
 # returns the index of the first non-zero element, or 0 if all zeros
 function findfirst{T}(A::StridedArray{T})
     z = zero(T)
@@ -911,10 +910,7 @@
 end
 
 
-function find{T}(A::StridedArray{T})
-=======
 function find(A::StridedArray)
->>>>>>> 2da927d1
     nnzA = nnz(A)
     I = Array(Int, nnzA)
     count = 1
