--- conflicted
+++ resolved
@@ -1,15 +1,3 @@
-<<<<<<< HEAD
-# Even though we provide the PATH_SEPARATOR constant, we encourage the usage of '/' as
-# a path seperator on all plaform (The windows api sees '\\' and '/' as equivalent
-@unix_only 		const PATH_SEPARATOR = '/'
-@windows_only	const PATH_SEPARATOR = '\\'
-
-# returns the path to the system temp directory
-function systmpdir()
-	@unix_only return "/tmp"
-	@windows_only return ENV["TEMP"]
-end
-=======
 # File and path name manipulation
 # These do not examine the filesystem at all, they just work on strings
 @unix_only begin
@@ -186,28 +174,21 @@
     return s
 end
 
->>>>>>> 843664ed
 
 # get and set current directory
 
 function cwd()
     b = Array(Uint8,1024)
-    @unix_only p = ccall(:getcwd, Ptr{Uint8}, (Ptr{Uint8}, Uint), b, length(b))
-	@windows_only p = ccall(:_getcwd, Ptr{Uint8}, (Ptr{Uint8}, Uint), b, length(b))
-    system_error("cwd", p==C_NULL)
+    p = ccall(:getcwd, Ptr{Uint8}, (Ptr{Uint8}, Uint), b, length(b))
+    system_error("getcwd", p == C_NULL)
     cstring(p)
 end
 
-<<<<<<< HEAD
-cd(dir::String) = system_error("chdir", ccall(:uv_chdir,Int32,(Ptr{Uint8},),dir) == -1)
-=======
 cd(dir::String) = system_error("chdir", ccall(:chdir,Int32,(Ptr{Uint8},),real_path(dir)) == -1)
->>>>>>> 843664ed
 cd() = cd(ENV["HOME"])
 
 # do stuff in a directory, then return to current directory
 
-@unix_only begin
 function cd(f::Function, dir::String)
     fd = ccall(:open,Int32,(Ptr{Uint8},Int32),".",0)
     system_error("open", fd == -1)
@@ -221,67 +202,16 @@
         throw(err)
     end
 end
-end
-
-@windows_only begin
-function cd(f::Function, dir::String)
-    old = cwd()
-    try
-        cd(dir)
-        retval = f()
-        cd(old)
-        retval
-    catch err
-        cd(old)
-        throw(err)
-    end
-end
-end
-
 cd(f::Function) = cd(f, ENV["HOME"])
 
 
-<<<<<<< HEAD
-@unix_only begin
-=======
 # The following use Unix command line facilites
 
 # list the contents of a directory
->>>>>>> 843664ed
 ls() = run(`ls -l`)
 ls(args::Cmd) = run(`ls -l $args`)
 ls(args::String...) = run(`ls -l $args`)
-end
-
-@windows_only begin
-ls() = run(`dir /Q /S`)
-end
-
-<<<<<<< HEAD
-# hacks to implement R style file operations if UNIX shell commands are available
-
-
-function basename(path::String)
-  os_separator = "/"
-  components = split(path, os_separator)
-  k = length(components)
-  strcat(join(components[1:(k - 1)], os_separator), os_separator)
-end
-
-function dirname(path::String)
-  os_separator = "/"
-  components = split(path, os_separator)
-  k = length(components)
-  join(components[1:(k - 1)], os_separator)
-end
-
-function file_path(components...)
-  os_separator = "/"
-  join(components, os_separator)
-end
-
-=======
->>>>>>> 843664ed
+
 function path_expand(path::String)
   chomp(readlines(`bash -c "echo $path"`)[1])
 end
@@ -324,70 +254,4 @@
   new_filename = strcat(filename, ".tar.gz")
   path_rename(filename, new_filename)
   new_filename
-<<<<<<< HEAD
-end
-
-@unix_only begin
-function real_path(fname::String)
-    sp = ccall(:realpath, Ptr{Uint8}, (Ptr{Uint8}, Ptr{Uint8}), fname, C_NULL)
-    system_error(:real_path, sp == C_NULL)
-    s = cstring(sp)
-    ccall(:free, Void, (Ptr{Uint8},), sp)
-    return s
-end
-end
-
-@windows_only begin
-const PATH_MAX=4096
-function real_path(fname::String)
-    path = Array(Uint8,PATH_MAX)
-    size = ccall(:GetFullPathNameA,stdcall,Uint32,(Ptr{Uint8},Int32,Ptr{Uint8},Ptr{Uint8}),fname,PATH_MAX,path,0)
-    if(size == 0)
-        error("real_path: Failed to get real path") #TODO: better, unified (with unix) error reporting
-    elseif(size < PATH_MAX)
-        return convert(ASCIIString,grow(path,size-PATH_MAX)) #Shrink buffer to needed space and convert to ASCIIString
-    else
-        grow(path,size-PATH_MAX)
-        size = ccall(:GetFullPathNameA,stdcall,Uint32,(Ptr{Uint8},Int32,Ptr{Uint8},Ptr{Uint8}),fname,PATH_MAX,path,0)
-        if(size == 0)
-            error("real_path: Failed to get real path (long path)")
-        end
-        return convert(ASCIIString,path)
-    end
-end
-end
-
-function abs_path(fname::String)
-    if length(fname) > 0 && fname[1] == '/'
-        comp = split(fname, '/')
-    else
-        comp = [split(cwd(), '/'), split(fname, '/')]
-    end
-    n = length(comp)
-    pmask = trues(n)
-    last_is_dir = false
-    for i = 2:n
-        if comp[i] == "." || comp[i] == ""
-            pmask[i] = false
-            last_is_dir = true
-        elseif comp[i] == ".."
-            pmask[i] = false
-            last_is_dir = true
-            for j = i-1:-1:2
-                if pmask[j]
-                    pmask[j] = false
-                    break
-                end
-            end
-        else
-            last_is_dir = false
-        end
-    end
-    comp = comp[pmask]
-    if last_is_dir
-        push(comp, "")
-    end
-    return join(comp, '/')
-=======
->>>>>>> 843664ed
 end