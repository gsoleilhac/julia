--- conflicted
+++ resolved
@@ -413,11 +413,6 @@
     export muladd
 end
 
-<<<<<<< HEAD
-if VERSION < v"0.4.0-dev+1969"
-    finalize(x) = nothing
-    export finalize
-=======
 if VERSION < v"0.4.0-dev+4734"
     function is_valid_utf32(str::Union(Vector{Char}, Vector{UInt32}))
         for i=1:length(str)
@@ -442,7 +437,11 @@
     isvalid(::Type{UTF16String}, str) = is_valid_utf16(str)
     isvalid(::Type{UTF32String}, str) = is_valid_utf32(str)
     export isvalid
->>>>>>> db401850
+end
+
+if VERSION < v"0.4.0-dev+1969"
+    finalize(x) = nothing
+    export finalize
 end
 
 end # module